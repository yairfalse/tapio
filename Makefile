--- conflicted
+++ resolved
@@ -1,4 +1,3 @@
-<<<<<<< HEAD
 .PHONY: ci-check ci-test ci-build ci fmt lint lint-fix vet test-unit coverage help build build-ebpf test-ebpf lint-ebpf ci-ebpf clean
 
 # Go parameters
@@ -73,28 +72,6 @@
 	@$(GOFMT) -s -w .
 
 # Run linter
-=======
-# MEGA simple Makefile that matches CI
-.PHONY: build test lint ci clean build-ebpf test-ebpf lint-ebpf
-
-# Default build without eBPF
-build:
-	go build ./cmd/tapio
-
-# Build with eBPF support (Linux only)
-build-ebpf:
-	go build -tags ebpf ./cmd/tapio
-
-# Default tests without eBPF
-test:
-	go test -short ./...
-
-# Tests with eBPF support
-test-ebpf:
-	go test -short -tags ebpf ./...
-
-# Default lint
->>>>>>> af223de3
 lint:
 	@gofmt -l . | grep -v vendor | tee fmt-issues.txt && test ! -s fmt-issues.txt
 	@go vet ./...
@@ -103,6 +80,11 @@
 lint-fix:
 	@echo "🔧 Auto-fixing linting issues..."
 	@$(GOFMT) -s -w .
+
+# Lint with eBPF build tags
+lint-ebpf:
+	@gofmt -l . | grep -v vendor | tee fmt-issues.txt && test ! -s fmt-issues.txt
+	@go vet -tags ebpf ./...
 
 # Quick development cycle
 dev: fmt lint-fix ci-check test-unit build
@@ -114,26 +96,19 @@
 test-unit:
 	@$(GOTEST) -short ./...
 
-<<<<<<< HEAD
+# Default tests without eBPF
+test:
+	@$(GOTEST) -short ./...
+
+# Tests with eBPF support
+test-ebpf:
+	@$(GOTEST) -short -tags ebpf ./...
+
 # Generate coverage report
 coverage:
 	@$(GOTEST) -coverprofile=$(COVERAGE_FILE) ./...
 	@go tool cover -html=$(COVERAGE_FILE) -o coverage.html
 	@echo "📊 Coverage: coverage.html"
-=======
-# Lint with eBPF build tags
-lint-ebpf:
-	gofmt -l . | grep -v vendor | tee fmt-issues.txt && test ! -s fmt-issues.txt
-	go vet -tags ebpf ./...
-
-# Default CI checks
-ci: lint build test
-	@echo "[OK] CI checks passed!"
-
-# CI checks with eBPF
-ci-ebpf: lint-ebpf build-ebpf test-ebpf
-	@echo "[OK] CI checks with eBPF passed!"
->>>>>>> af223de3
 
 ##@ Build
 
@@ -147,15 +122,6 @@
 	@mkdir -p bin
 	@$(GOBUILD) -tags ebpf -ldflags "$(LDFLAGS)" -o bin/$(BINARY_NAME)-ebpf ./cmd/tapio
 
-# Tests with eBPF support
-test-ebpf:
-	@$(GOTEST) -short -tags ebpf ./...
-
-# Lint with eBPF build tags
-lint-ebpf:
-	@gofmt -l . | grep -v vendor | tee fmt-issues.txt && test ! -s fmt-issues.txt
-	@go vet -tags ebpf ./...
-
 # CI checks with eBPF
 ci-ebpf: lint-ebpf build-ebpf test-ebpf
 	@echo "[OK] CI checks with eBPF passed!"
@@ -165,10 +131,6 @@
 	@rm -rf bin/ dist/ *.out *.html fmt-issues.txt
 
 ##@ Legacy Support
-
-# Default tests without eBPF
-test:
-	@$(GOTEST) -short ./...
 
 # Run go vet
 vet:
