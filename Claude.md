<<<<<<< HEAD
Tapio Development Guidelines
🎯 Mission
Build enterprise-grade observability platform with modular architecture and semantic correlation.

🏗️ Architecture Rules (CRITICAL)
5-Level Hierarchy (MANDATORY)
Level 0: pkg/domain/          # Zero dependencies
Level 1: pkg/collectors/      # Domain only
Level 2: pkg/intelligence/    # Domain + L1
Level 3: pkg/integrations/    # Domain + L1 + L2
Level 4: pkg/interfaces/      # All above

RULE: Components can only import from lower levels. NO exceptions.

Module Structure (MANDATORY)

We use one go.mod file.
Must build standalone: cd pkg/X && go build ./...
Must test standalone: cd pkg/X && go test ./...
We Never Git -a: We only add our changes per work.

⚡ Agent Instructions (BRUTAL)

Build Requirements
MUST FORMAT: make fmt before any commit
MUST COMPILE: go build ./... must pass
MUST TEST: go test ./... must pass
NO STUBS: No "TODO", "not implemented", empty functions
SHOW PROOF: Paste build/test output or FAIL
NO PUSH TO MAIN:  We work with branches and PR.
SMALL BATCHES: We code small parts, run gofmt, linter, vet and commit

Quality Standards
80% test coverage minimum
you must create unit testing to your code full coverge.
No map[string]interface{} in public APIs
No interface{} abuse
Proper error handling with context
NO Stubs, no shortcuts
YOU work on a dedicated branch
Code must be readble

Verification (MANDATORY)
# You MUST show this output:
make fmt                 # Format code first
gofmt -l . | grep -v vendor | wc -l    # MUST return 0
=======
## ⚠️ CRITICAL DEVELOPMENT WORKFLOW

### REFACTOR MODE (TEMPORARY - FOR MEGA REFACTOR ONLY)
During major refactoring, use incremental validation for faster iteration:

```bash
# ENABLE REFACTOR MODE (95% faster validation, incremental CI)
make refactor-mode

# FAST VALIDATION DURING REFACTOR
make refactor-quick-check    # Check only changed files (5-30 sec)
make refactor-validate       # Complete but fast validation (1-3 min)
make show-changed-packages  # See what packages changed

# RETURN TO PRODUCTION MODE AFTER REFACTOR
make production-mode         # Re-enable full validation
```

**Refactor Mode Benefits:**
- Pre-commit: 5-30 sec vs 5-15 min (95% faster)
- CI Pipeline: 2-5 min vs 15-30 min (85% faster)
- Only checks changed packages
- Essential safety maintained

**What STAYS ENFORCED in Refactor Mode:**
- ❌ NO TODOs, FIXMEs, XXX, HACK comments (ZERO TOLERANCE)
- ✅ Code formatting and imports
- ✅ Build verification
- ✅ Architecture hierarchy compliance
- ✅ Race condition detection

**What's Temporarily Relaxed:**
- Coverage requirement (warns instead of fails)
- Full codebase scanning (incremental only)
- Complete test suite (changed packages only)

### SMALL ITERATIONS WITH CONTINUOUS TESTING
**MANDATORY**: Test after EVERY change, not after accumulating changes.

```bash
# WRONG - Writing 500 lines then testing
Write collector.go (500 lines) → Test → 20 failures → Debug nightmare

# RIGHT - Incremental development
Write function signature → Build → Pass
Add validation → Test → Pass
Add core logic (10 lines) → Test → Pass
Add error handling → Test → Pass
Add cleanup → Test → Pass
```

### TEST-DRIVEN DEVELOPMENT CYCLE
1. Write test first
2. Run test - see it fail
3. Write minimal code to pass
4. Refactor with confidence
5. Repeat for next feature

**NO CODE WITHOUT TESTS - PERIOD**

## 🚨 ZERO TOLERANCE POLICY

### INSTANT REJECTION CRITERIA
Code will be REJECTED if it contains:
- `TODO`, `FIXME`, `XXX`, `HACK` comments
- `panic()` calls (except in `init()` for critical failures)
- `fmt.Print*` for debugging (use structured logging)
- `log.Fatal()` or `os.Exit()` (graceful shutdown only)
- Empty function bodies or `return nil` placeholders
- `interface{}` in public APIs
- `map[string]interface{}` anywhere except JSON unmarshaling
- Ignored errors (`_ = someFunc()`)
- Magic numbers without constants
- Functions > 50 lines (refactor required)
- Test coverage < 80%
- Memory leaks or unsafe operations without validation

## 🏗️ ARCHITECTURE RULES (IMMUTABLE)

### 5-LEVEL DEPENDENCY HIERARCHY
```
Level 0: pkg/domain/       # ZERO dependencies
Level 1: pkg/collectors/   # Domain ONLY
Level 2: pkg/intelligence/ # Domain + L1
Level 3: pkg/integrations/ # Domain + L1 + L2
Level 4: pkg/interfaces/   # All above
```

**VIOLATION = IMMEDIATE TASK REASSIGNMENT**

### Import Rules
```go
// GOOD - Lower level import
package intelligence
import "github.com/yairfalse/tapio/pkg/domain"

// BAD - Higher level import
package domain
import "github.com/yairfalse/tapio/pkg/collectors" // REJECTED
```

## 💀 GO CODE STANDARDS

### Type Safety Requirements
```go
// BAD - Never use interface{} in public APIs
func Process(data interface{}) error  // REJECTED

// GOOD - Use concrete types or generics
func Process[T EventData](data T) error  // ACCEPTED

// BAD - Map with interface values
type Config map[string]interface{}  // REJECTED

// GOOD - Structured configuration
type Config struct {
    Timeout   time.Duration `json:"timeout"`
    BatchSize int          `json:"batch_size"`
}
```

### Error Handling Pattern
```go
// BAD - Ignored errors
_ = collector.Start()  // REJECTED

// BAD - Generic errors
return fmt.Errorf("failed")  // REJECTED

// GOOD - Contextual errors with wrapping
if err := collector.Start(ctx); err != nil {
    return fmt.Errorf("failed to start collector %s: %w", name, err)
}
```

### Resource Management
```go
// BAD - No cleanup
func Process() error {
    conn := getConnection()
    return doWork(conn)  // LEAKED CONNECTION
}

// GOOD - Proper cleanup with defer
func Process() error {
    conn, err := getConnection()
    if err != nil {
        return fmt.Errorf("failed to get connection: %w", err)
    }
    defer conn.Close()

    return doWork(conn)
}
```

### Concurrency Patterns
```go
// BAD - Goroutine leak
func Start() {
    go worker()  // No way to stop
}

// GOOD - Managed goroutines
func Start(ctx context.Context) {
    go func() {
        ticker := time.NewTicker(interval)
        defer ticker.Stop()

        for {
            select {
            case <-ctx.Done():
                return
            case <-ticker.C:
                process()
            }
        }
    }()
}
```

## 🔥 C/eBPF CODE STANDARDS

### Memory Safety Requirements
```c
// BAD - Unchecked array access
char comm[16];
strcpy(comm, task->comm);  // BUFFER OVERFLOW RISK

// GOOD - Safe bounded copy
char comm[16];
bpf_probe_read_kernel_str(comm, sizeof(comm), task->comm);
```

### Struct Alignment
```c
// BAD - Unaligned struct
struct event {
    u32 pid;
    u64 timestamp;  // MISALIGNED
    u32 tid;
};

// GOOD - Properly aligned and packed
struct event {
    u64 timestamp;
    u32 pid;
    u32 tid;
} __attribute__((packed));
```

### BPF Map Access
```c
// BAD - Unchecked map operations
struct data *d = bpf_map_lookup_elem(&my_map, &key);
d->value = 123;  // NULL DEREF POSSIBLE

// GOOD - Always check map lookups
struct data *d = bpf_map_lookup_elem(&my_map, &key);
if (!d) {
    return 0;  // Handle missing entry
}
d->value = 123;
```

## 🧪 TESTING REQUIREMENTS

### Unit Test Standards
```go
// BAD - Test with no assertions
func TestCollector(t *testing.T) {
    NewCollector("test")
    // No assertions - REJECTED
}

// BAD - Skipped tests
func TestComplexScenario(t *testing.T) {
    t.Skip("Too complex")  // REJECTED
}

// GOOD - Comprehensive test with proper assertions
func TestCollectorLifecycle(t *testing.T) {
    collector, err := NewCollector("test")
    require.NoError(t, err)
    require.NotNil(t, collector)

    ctx, cancel := context.WithTimeout(context.Background(), 5*time.Second)
    defer cancel()

    err = collector.Start(ctx)
    require.NoError(t, err)

    assert.True(t, collector.IsHealthy())

    err = collector.Stop()
    require.NoError(t, err)
}
```

### Test Coverage Rules
- Minimum 80% coverage per package
- 100% coverage for error paths
- All public APIs must have tests
- Edge cases must be tested
- Concurrent operations must be tested

## 📐 CORRELATION ENGINE STANDARDS

### Node Type Definitions
```go
// BAD - String-based node types
nodeType := "pod"  // REJECTED

// GOOD - Strongly typed enums
type NodeType int

const (
    NodeTypePod NodeType = iota
    NodeTypeService
    NodeTypeConfigMap
)
```

### Graph Query Safety
```go
// BAD - SQL injection vulnerable
query := fmt.Sprintf("MATCH (n:%s) WHERE n.name = '%s'", nodeType, name)

// GOOD - Parameterized queries
query := "MATCH (n:$nodeType) WHERE n.name = $name"
params := map[string]interface{}{
    "nodeType": nodeType,
    "name": name,
}
```

## 🔐 NEO4J INTEGRATION PATTERNS

### Transaction Management
```go
// BAD - No transaction rollback
tx, _ := store.BeginTransaction(ctx)
err := tx.Execute(query1)
err = tx.Execute(query2)  // If this fails, query1 remains
tx.Commit()

// GOOD - Proper transaction handling
tx, err := store.BeginTransaction(ctx)
if err != nil {
    return fmt.Errorf("failed to begin transaction: %w", err)
}
defer tx.Rollback()  // Always rollback on defer

if err := tx.Execute(query1, params1); err != nil {
    return fmt.Errorf("query1 failed: %w", err)
}

if err := tx.Execute(query2, params2); err != nil {
    return fmt.Errorf("query2 failed: %w", err)
}

return tx.Commit()
```

## 🔭 OPENTELEMETRY STANDARDS (MANDATORY)

### NO CUSTOM TELEMETRY WRAPPERS ALLOWED
All components MUST use OpenTelemetry directly. Custom telemetry packages are **FORBIDDEN**.

```go
// BAD - Custom telemetry wrappers (ARCHITECTURE VIOLATION)
import "github.com/yairfalse/tapio/pkg/integrations/telemetry"

instrumentation, err := telemetry.NewInstrumentation(logger)
instrumentation.RecordMetric(ctx, "events", 1)

// GOOD - Direct OpenTelemetry usage
import (
    "go.opentelemetry.io/otel"
    "go.opentelemetry.io/otel/attribute"
    "go.opentelemetry.io/otel/metric"
    "go.opentelemetry.io/otel/trace"
)

tracer := otel.Tracer("component-name")
meter := otel.Meter("component-name")
```

### OTEL Pattern for ALL Components
Every component must implement this exact pattern:

```go
package collector

import (
    "context"

    "go.opentelemetry.io/otel"
    "go.opentelemetry.io/otel/attribute"
    "go.opentelemetry.io/otel/metric"
    "go.opentelemetry.io/otel/trace"
    "go.uber.org/zap"
)

type Collector struct {
    logger *zap.Logger

    // OTEL instrumentation - REQUIRED fields
    tracer          trace.Tracer
    eventsProcessed metric.Int64Counter
    errorsTotal     metric.Int64Counter
    processingTime  metric.Float64Histogram
}

func NewCollector(name string, logger *zap.Logger) (*Collector, error) {
    // Initialize OTEL components - MANDATORY pattern
    tracer := otel.Tracer(name)
    meter := otel.Meter(name)

    // Create metrics with descriptive names and descriptions
    eventsProcessed, err := meter.Int64Counter(
        fmt.Sprintf("%s_events_processed_total", name),
        metric.WithDescription(fmt.Sprintf("Total events processed by %s", name)),
    )
    if err != nil {
        logger.Warn("Failed to create events counter", zap.Error(err))
    }

    errorsTotal, err := meter.Int64Counter(
        fmt.Sprintf("%s_errors_total", name),
        metric.WithDescription(fmt.Sprintf("Total errors in %s", name)),
    )
    if err != nil {
        logger.Warn("Failed to create errors counter", zap.Error(err))
    }

    processingTime, err := meter.Float64Histogram(
        fmt.Sprintf("%s_processing_duration_ms", name),
        metric.WithDescription(fmt.Sprintf("Processing duration for %s in milliseconds", name)),
    )
    if err != nil {
        logger.Warn("Failed to create processing time histogram", zap.Error(err))
    }

    return &Collector{
        logger:          logger,
        tracer:          tracer,
        eventsProcessed: eventsProcessed,
        errorsTotal:     errorsTotal,
        processingTime:  processingTime,
    }, nil
}

func (c *Collector) ProcessEvent(ctx context.Context, event Event) error {
    // Always start spans for operations
    ctx, span := c.tracer.Start(ctx, "collector.process_event")
    defer span.End()

    start := time.Now()
    defer func() {
        // Record processing time
        duration := time.Since(start).Seconds() * 1000 // Convert to milliseconds
        if c.processingTime != nil {
            c.processingTime.Record(ctx, duration, metric.WithAttributes(
                attribute.String("event_type", event.Type),
            ))
        }
    }()

    // Set span attributes for debugging
    span.SetAttributes(
        attribute.String("event.type", event.Type),
        attribute.String("event.id", event.ID),
    )

    // Your business logic here
    if err := c.processBusinessLogic(ctx, event); err != nil {
        // Record error metrics
        if c.errorsTotal != nil {
            c.errorsTotal.Add(ctx, 1, metric.WithAttributes(
                attribute.String("error_type", "processing_failed"),
                attribute.String("event_type", event.Type),
            ))
        }

        // Record error in span
        span.SetAttributes(attribute.String("error", err.Error()))
        return fmt.Errorf("failed to process event: %w", err)
    }

    // Record success metrics
    if c.eventsProcessed != nil {
        c.eventsProcessed.Add(ctx, 1, metric.WithAttributes(
            attribute.String("event_type", event.Type),
            attribute.String("status", "success"),
        ))
    }

    return nil
}
```

### Metric Naming Standards
All metrics MUST follow these naming conventions:

```go
// Counters - Always end with _total
eventsProcessedCounter := "component_events_processed_total"
errorsCounter := "component_errors_total"
requestsCounter := "component_requests_total"

// Histograms - Include unit in name
durationHistogram := "component_processing_duration_ms"     // milliseconds
sizeHistogram := "component_payload_size_bytes"             // bytes
latencyHistogram := "component_request_latency_seconds"     // seconds

// Gauges - Describe current state
activeConnectionsGauge := "component_active_connections"
bufferUtilizationGauge := "component_buffer_utilization_ratio"
queueSizeGauge := "component_queue_size"
```

### Span Naming Standards
```go
// BAD - Generic span names
span := tracer.Start(ctx, "process")
span := tracer.Start(ctx, "handler")

// GOOD - Descriptive hierarchical names
span := tracer.Start(ctx, "collector.process_event")
span := tracer.Start(ctx, "aggregator.resolve_conflicts")
span := tracer.Start(ctx, "storage.write_correlation")
span := tracer.Start(ctx, "ebpf.parse_kernel_event")
```

### Required Attributes for Spans
Every span MUST include these attributes where applicable:

```go
span.SetAttributes(
    attribute.String("component", "collector-name"),
    attribute.String("operation", "process_event"),
    attribute.String("event.type", event.Type),
    attribute.String("event.id", event.ID),
    attribute.Int("batch.size", len(events)),
)

// For errors - ALWAYS record error details
span.SetAttributes(
    attribute.String("error", err.Error()),
    attribute.String("error.type", "validation_failed"),
)
```

### Metric Collection Rules
1. **ALL operations must be measured**
2. **ALL errors must be counted with context**
3. **ALL durations must be recorded in appropriate units**
4. **Check for nil before recording metrics** (graceful degradation)

```go
// GOOD - Safe metric recording with nil checks
func (c *Collector) recordMetric(ctx context.Context, value int64) {
    if c.eventsProcessed != nil {
        c.eventsProcessed.Add(ctx, value, metric.WithAttributes(
            attribute.String("component", c.name),
        ))
    }
}
```

### Cross-Cutting Concern Exception
OpenTelemetry is considered a **cross-cutting concern** and is exempt from the 5-level hierarchy:

```go
// ALLOWED - All levels can import OpenTelemetry directly
// Level 0 (domain): Can use OTEL for domain events
// Level 1 (collectors): Can use OTEL for collection metrics
// Level 2 (intelligence): Can use OTEL for aggregation metrics
// Level 3 (integrations): Can use OTEL for integration metrics
// Level 4 (interfaces): Can use OTEL for API metrics
```

### FORBIDDEN Patterns
```go
// FORBIDDEN - Custom telemetry wrapper
import "github.com/yairfalse/tapio/pkg/integrations/telemetry"

// FORBIDDEN - Non-descriptive metric names
meter.Int64Counter("count")
meter.Float64Histogram("time")
meter.Float64Gauge("value")

// FORBIDDEN - Missing error attributes
span.SetAttributes(attribute.String("error", "failed"))  // Too generic

// FORBIDDEN - No nil checks
c.counter.Add(ctx, 1)  // Could panic if counter creation failed
```

### Testing OpenTelemetry Integration
```go
func TestCollectorMetrics(t *testing.T) {
    // Use test metric reader to verify metrics are recorded
    reader := sdkmetric.NewManualReader()
    provider := sdkmetric.NewMeterProvider(sdkmetric.WithReader(reader))
    otel.SetMeterProvider(provider)

    collector, err := NewCollector("test", logger)
    require.NoError(t, err)

    // Process test event
    err = collector.ProcessEvent(ctx, testEvent)
    require.NoError(t, err)

    // Verify metrics were recorded
    metrics := &metricdata.ResourceMetrics{}
    err = reader.Collect(ctx, metrics)
    require.NoError(t, err)

    // Verify specific metrics exist
    assert.Contains(t, getMetricNames(metrics), "test_events_processed_total")
}
```

## ⚡ PERFORMANCE STANDARDS

### Memory Allocation Rules
```go
// BAD - Allocations in hot path
func ProcessEvent(e Event) {
    metadata := make(map[string]string)  // Allocation per event
    // ...
}

// GOOD - Pool reusable objects
var metadataPool = sync.Pool{
    New: func() interface{} {
        return make(map[string]string, 10)
    },
}

func ProcessEvent(e Event) {
    metadata := metadataPool.Get().(map[string]string)
    defer func() {
        clear(metadata)  // Go 1.21+ clear builtin
        metadataPool.Put(metadata)
    }()
    // ...
}
```

### Channel Buffer Sizes
```go
// BAD - Unbuffered channel in producer
events := make(chan Event)  // Will block

// GOOD - Appropriate buffer size
events := make(chan Event, 1000)  // Buffer based on load testing
```

## 📋 VERIFICATION COMMANDS (MANDATORY)

Before ANY commit, you MUST run and pass:

```bash
# 1. Format check (MUST return 0)
gofmt -l . | grep -v vendor | wc -l

# 2. Imports organization
goimports -w .

# 3. Build verification
>>>>>>> d6cd976f
go build ./...

# 4. Test execution
go test ./... -race

# 5. Coverage check (must be >= 80%)
go test ./... -cover | grep -E "coverage: [8-9][0-9]\.[0-9]%|coverage: 100\.0%"

# 6. Vet check
go vet ./...

# 7. Architecture verification
go list -f '{{.ImportPath}}: {{.Imports}}' ./... | python3 -c "
import sys
hierarchy = {
    'pkg/domain': 0,
    'pkg/collectors': 1,
    'pkg/intelligence': 2,
    'pkg/integrations': 3,
    'pkg/interfaces': 4
}
for line in sys.stdin:
    parts = line.strip().split(': ')
    if len(parts) != 2:
        continue
    pkg = parts[0]
    imports = parts[1].strip('[]').split()

    pkg_level = -1
    for key, level in hierarchy.items():
        if key in pkg:
            pkg_level = level
            break

    if pkg_level == -1:
        continue

    for imp in imports:
        for key, level in hierarchy.items():
            if key in imp and level > pkg_level:
                print(f'VIOLATION: {pkg} (L{pkg_level}) imports {imp} (L{level})')
                sys.exit(1)
"
```

## 🎯 DEFINITION OF DONE

A task is ONLY complete when:
- [ ] All code is formatted (`gofmt -l . | wc -l` returns 0)
- [ ] All imports organized (`goimports`)
- [ ] Builds successfully (`go build ./...`)
- [ ] All tests pass (`go test ./... -race`)
- [ ] Coverage >= 80% per package
- [ ] No linter warnings (`golangci-lint run`)
- [ ] No architecture violations
- [ ] No `TODO`, `FIXME`, or stub functions
- [ ] All errors handled with context
- [ ] All resources properly cleaned up
- [ ] Concurrent operations are race-free
- [ ] Memory safety validated (for C/eBPF)
- [ ] Performance benchmarks pass (if applicable)
- [ ] Documentation updated (if API changed)

## 🚫 COMMON ANTI-PATTERNS TO AVOID

### 1. The "Quick Fix" (FROM ACTUAL CODEBASE)
```go
// NEVER DO THIS - from pkg/intelligence/aggregator/aggregator.go
func (a *CorrelationAggregator) QueryCorrelations(ctx context.Context, query CorrelationQuery) (*AggregatedResult, error) {
    // TODO: Implement actual correlation query logic
    // For now, return a mock result
    result := &AggregatedResult{
        ID: fmt.Sprintf("corr-%d", time.Now().Unix()),
        // ... mock data ...
    }
    return result, nil  // INSTANT REJECTION - STUB FUNCTION
}

// NEVER DO THIS - from pkg/intelligence/aggregator/aggregator.go
func (a *CorrelationAggregator) ListCorrelations(ctx context.Context, limit, offset int) (*CorrelationList, error) {
    // TODO: Implement actual listing logic from storage
    return &CorrelationList{
        Correlations: []CorrelationSummary{},
        Total:        0,
    }, nil  // INSTANT REJECTION - RETURNING EMPTY STUB
}
```

### 2. The "Works On My Machine"
```go
// NEVER hardcode paths
configPath := "/Users/john/config.yaml"  // REJECTED

// Use environment or flags
configPath := os.Getenv("CONFIG_PATH")
```

### 3. The "Silent Failure" (FROM ACTUAL CODEBASE)
```go
// NEVER DO THIS - from pkg/intelligence/correlation/dependency_correlator.go
svcName, _ = props["name"].(string)  // REJECTED - IGNORED TYPE ASSERTION

// NEVER DO THIS - from pkg/intelligence/service_test.go
_ = service.ProcessEvent(ctx, event)  // REJECTED - IGNORED ERROR

// NEVER DO THIS - from pkg/collectors/ebpf/collector_test.go
_, _ = NewCollector("ebpf-cgroup")  // REJECTED - DOUBLE IGNORED

// GOOD - Always check errors and type assertions
svcName, ok := props["name"].(string)
if !ok {
    return fmt.Errorf("service name not found or invalid type")
}

if err := service.ProcessEvent(ctx, event); err != nil {
    return fmt.Errorf("failed to process event: %w", err)
}
```

### 4. The "Resource Leak"
```go
// NEVER forget cleanup
file, _ := os.Open(path)
// ... use file ...
// file never closed - LEAK!

// ALWAYS use defer for cleanup
file, err := os.Open(path)
if err != nil {
    return err
}
defer file.Close()
```

### 5. The "Global State" (FROM ACTUAL CODEBASE)
```go
// NEVER DO THIS - from pkg/collectors/registry/registry.go
var (
    mu        sync.RWMutex
    factories = make(map[string]CollectorFactory)  // GLOBAL MUTABLE STATE
)

// NEVER DO THIS - panic in package-level code
func Register(name string, factory CollectorFactory) {
    if _, exists := factories[name]; exists {
        panic(fmt.Sprintf("collector %s already registered", name))  // PANIC IN LIBRARY CODE
    }
}

// GOOD - Use proper registry pattern with instances
type Registry struct {
    mu        sync.RWMutex
    factories map[string]CollectorFactory
}

func (r *Registry) Register(name string, factory CollectorFactory) error {
    r.mu.Lock()
    defer r.mu.Unlock()

    if _, exists := r.factories[name]; exists {
        return fmt.Errorf("collector %s already registered", name)
    }
    r.factories[name] = factory
    return nil
}
```

### 6. The "Interface{} Factory" (FROM ACTUAL CODEBASE)
```go
// NEVER DO THIS - from pkg/collectors/registry/registry.go
type CollectorFactory func(config map[string]interface{}) (collectors.Collector, error)  // REJECTED

// NEVER DO THIS - from pkg/collectors/dns/init.go
func CreateCollector(config map[string]interface{}) (collectors.Collector, error)  // REJECTED

// GOOD - Use strongly typed configuration
type DNSConfig struct {
    ServerAddr   string        `json:"server_addr"`
    Timeout      time.Duration `json:"timeout"`
    MaxRetries   int          `json:"max_retries"`
}

type CollectorFactory func(config *DNSConfig) (collectors.Collector, error)
```

### 7. The "Test Skip" (FROM ACTUAL CODEBASE)
```go
// NEVER DO THIS - from pkg/collectors/ebpf/cgroup_test.go
t.Skip("eBPF not available in test environment")  // REJECTED - SKIPPING TESTS

// NEVER DO THIS - from pkg/intelligence/service_test.go
if os.Getenv("INTEGRATION_TEST") != "true" {
    t.Skip("Skipping integration test")  // REJECTED
}

// GOOD - Use build tags for integration tests
// +build integration

func TestIntegration(t *testing.T) {
    // Test runs only with -tags=integration
}
```

## 📝 GIT WORKFLOW ENFORCEMENT

### Branch Rules
- NEVER commit to main directly
- Branch names: `<type>/<description>` (e.g., `fix/cgroup-extraction`)
- Types: `feat`, `fix`, `docs`, `test`, `refactor`, `perf`

### Commit Standards
```bash
# GOOD commit message
git commit -m "fix(ebpf): resolve cgroup ID extraction bug

- Fixed incorrect cgroup ID reading from task_struct
- Added validation for cgroup ID vs PID confusion
- Improved memory safety in kernel event parsing

Closes #456"

# BAD commit message
git commit -m "fixed stuff"  # REJECTED
```

### PR Requirements
- Must pass ALL verification commands
- Must include test results in description
- Must have 2 approvals for main merge
- Must not decrease overall coverage

## 🎖️ EXAMPLES FROM ACTUAL CODEBASE

### GOOD: Proper Error Handling (from correlation engine)
```go
func (e *Engine) Process(ctx context.Context, event *domain.UnifiedEvent) error {
    if event == nil {
        return fmt.Errorf("cannot process nil event")
    }

    span, ctx := e.tracer.Start(ctx, "correlation.engine.process")
    defer span.End()

    results := make([]*CorrelationResult, 0, len(e.correlators))

    for _, correlator := range e.correlators {
        select {
        case <-ctx.Done():
            return fmt.Errorf("context cancelled during correlation: %w", ctx.Err())
        default:
        }

        corResults, err := correlator.Process(ctx, event)
        if err != nil {
            span.RecordError(err)
            e.metrics.RecordError(correlator.Name(), err)
            continue // Don't fail entire pipeline
        }

        results = append(results, corResults...)
    }

    return e.persistResults(ctx, results)
}
```

### BAD: Interface{} Abuse (NEVER DO THIS)
```go
// From old implementation - REJECTED
type EventData map[string]interface{}

func (e *Event) GetData(key string) interface{} {
    return e.Data[key]  // Type information lost
}
```

### GOOD: Proper eBPF Memory Safety
```go
func (c *Collector) parseKernelEventSafely(buffer []byte) (*KernelEvent, error) {
    expectedSize := int(unsafe.Sizeof(KernelEvent{}))

    if len(buffer) < expectedSize {
        return nil, fmt.Errorf("buffer too small: got %d, need %d", len(buffer), expectedSize)
    }

    if len(buffer) != expectedSize {
        return nil, fmt.Errorf("buffer size mismatch: got %d, expected %d", len(buffer), expectedSize)
    }

    event := (*KernelEvent)(unsafe.Pointer(&buffer[0]))

    // Validate event fields
    if event.EventType == 0 || event.EventType > 10 {
        return nil, fmt.Errorf("invalid event type: %d", event.EventType)
    }

    if event.PID == 0 {
        return nil, fmt.Errorf("invalid PID: 0")
    }

    return event, nil
}
```

## 🔨 VERIFICATION SCRIPT

Create this script as `verify.sh` and run before EVERY commit:

```bash
#!/bin/bash
set -e

echo "🔍 TAPIO STRICT VERIFICATION"
echo "============================"

# 1. Check for TODOs and stubs
echo -n "Checking for TODOs/FIXMEs... "
if grep -r "TODO\|FIXME\|XXX\|HACK" --include="*.go" . 2>/dev/null; then
    echo "❌ FAILED - Found TODO/FIXME/stub code"
    exit 1
fi
echo "✅ PASSED"

# 2. Check for ignored errors
echo -n "Checking for ignored errors... "
if grep -r "_ = " --include="*.go" . 2>/dev/null | grep -v "test.go"; then
    echo "❌ FAILED - Found ignored errors"
    exit 1
fi
echo "✅ PASSED"

# 3. Check for interface{} in public APIs
echo -n "Checking for interface{} abuse... "
if grep -r "interface{}" --include="*.go" . | grep -v "json" | grep -v "test.go" | grep "func.*interface{}"; then
    echo "❌ FAILED - Found interface{} in public APIs"
    exit 1
fi
echo "✅ PASSED"

# 4. Check for panic() calls
echo -n "Checking for panic() calls... "
if grep -r "panic(" --include="*.go" . | grep -v "init()" | grep -v "test.go"; then
    echo "❌ FAILED - Found panic() outside init()"
    exit 1
fi
echo "✅ PASSED"

# 5. Format check
echo -n "Checking code formatting... "
UNFORMATTED=$(gofmt -l . | grep -v vendor | wc -l)
if [ "$UNFORMATTED" -ne "0" ]; then
    echo "❌ FAILED - Code not formatted"
    gofmt -l . | grep -v vendor
    exit 1
fi
echo "✅ PASSED"

# 6. Build check
echo -n "Building project... "
if ! go build ./... 2>/dev/null; then
    echo "❌ FAILED - Build errors"
    go build ./...
    exit 1
fi
echo "✅ PASSED"

# 7. Test with race detector
echo -n "Running tests with race detector... "
if ! go test ./... -race -timeout 30s 2>/dev/null; then
    echo "❌ FAILED - Tests failed"
    go test ./... -race
    exit 1
fi
echo "✅ PASSED"

# 8. Coverage check
echo "Checking test coverage..."
go test ./... -cover | while read line; do
    if echo "$line" | grep -q "coverage:"; then
        COVERAGE=$(echo "$line" | sed 's/.*coverage: \([0-9.]*\)%.*/\1/')
        PACKAGE=$(echo "$line" | cut -d' ' -f2)
        if (( $(echo "$COVERAGE < 80" | bc -l) )); then
            echo "❌ FAILED - Package $PACKAGE has only $COVERAGE% coverage (minimum 80%)"
            exit 1
        fi
        echo "✅ $PACKAGE: $COVERAGE%"
    fi
done

# 9. Vet check
echo -n "Running go vet... "
if ! go vet ./... 2>/dev/null; then
    echo "❌ FAILED - Vet issues found"
    go vet ./...
    exit 1
fi
echo "✅ PASSED"

# 10. Architecture check
echo -n "Checking architecture rules... "
python3 -c "
import subprocess
import sys

hierarchy = {
    'pkg/domain': 0,
    'pkg/collectors': 1,
    'pkg/intelligence': 2,
    'pkg/integrations': 3,
    'pkg/interfaces': 4
}

result = subprocess.run(['go', 'list', '-f', '{{.ImportPath}}: {{.Imports}}', './...'],
                       capture_output=True, text=True)

violations = []
for line in result.stdout.split('\n'):
    if not line.strip():
        continue
    parts = line.split(': ')
    if len(parts) != 2:
        continue

    pkg = parts[0]
    imports = parts[1].strip('[]').split()

    pkg_level = -1
    for key, level in hierarchy.items():
        if key in pkg:
            pkg_level = level
            break

    if pkg_level == -1:
        continue

    for imp in imports:
        for key, level in hierarchy.items():
            if key in imp and level > pkg_level:
                violations.append(f'{pkg} (L{pkg_level}) imports {imp} (L{level})')

if violations:
    print('❌ FAILED - Architecture violations found:')
    for v in violations:
        print(f'  - {v}')
    sys.exit(1)
else:
    print('✅ PASSED')
"
if [ $? -ne 0 ]; then
    exit 1
fi

echo ""
echo "✅ ALL CHECKS PASSED - Code is production ready!"
```

## 🏆 FINAL WORDS

**NO EXCUSES. NO SHORTCUTS. NO COMPROMISES.**

Every line of code you write represents the quality of this platform. If you cannot deliver production-grade code that passes ALL requirements, the task will be immediately reassigned.

Remember:
- Format first, always (`make fmt`)
- Test everything (minimum 80% coverage)
- Handle all errors with context
- Clean up all resources
- Validate all inputs
- Document complex logic
- Benchmark critical paths

**DELIVER EXCELLENCE OR GET REASSIGNED.**<|MERGE_RESOLUTION|>--- conflicted
+++ resolved
@@ -1,15 +1,7 @@
-<<<<<<< HEAD
-Tapio Development Guidelines
-🎯 Mission
-Build enterprise-grade observability platform with modular architecture and semantic correlation.
-
-🏗️ Architecture Rules (CRITICAL)
-5-Level Hierarchy (MANDATORY)
-Level 0: pkg/domain/          # Zero dependencies
-Level 1: pkg/collectors/      # Domain only
-Level 2: pkg/intelligence/    # Domain + L1
-Level 3: pkg/integrations/    # Domain + L1 + L2
-Level 4: pkg/interfaces/      # All above
+## ⚠️ CRITICAL DEVELOPMENT WORKFLOW
+
+### REFACTOR MODE (TEMPORARY - FOR MEGA REFACTOR ONLY)
+During major refactoring, use incremental validation for faster iteration:
 
 RULE: Components can only import from lower levels. NO exceptions.
 
@@ -45,12 +37,46 @@
 # You MUST show this output:
 make fmt                 # Format code first
 gofmt -l . | grep -v vendor | wc -l    # MUST return 0
-=======
-## ⚠️ CRITICAL DEVELOPMENT WORKFLOW
-
-### REFACTOR MODE (TEMPORARY - FOR MEGA REFACTOR ONLY)
-During major refactoring, use incremental validation for faster iteration:
-
+go build ./...
+go test ./...
+go mod verify
+
+🔧 Current Priorities
+Getting the whole thing to work
+Success Metrics
+All collectors building independently ✅
+Semantic correlation working ✅
+CI/CD enforcement active ✅
+Revenue features ready
+
+Core Mission
+Root Cause Analysis: Every correlation must identify WHY, not just WHAT happened
+Best Practices: No shortcuts, no stubs, no endless loops of "fixing/thinking/asking" - deliver working solutions
+
+🚫 Failure Conditions
+Instant Task Reassignment If
+Code not formatted (gofmt failures)
+Build errors
+Test failures
+Architectural violations
+Missing verification output
+Stub functions or TODOs
+work on dedicated branchs, PR only your code!
+
+No Excuses For
+"Forgot to format" - Always run make fmt
+"Complex existing code" - Use what exists
+"Need to refactor first" - Follow requirements
+"Just one small TODO" - Zero tolerance
+"Can't find interfaces" - Ask for help
+"fast solutions"- ask for advice
+
+📋 Task Template
+Every task must include:
+
+## Verification Results
+
+### Code Formatting:
 ```bash
 # ENABLE REFACTOR MODE (95% faster validation, incremental CI)
 make refactor-mode
@@ -678,7 +704,6 @@
 goimports -w .
 
 # 3. Build verification
->>>>>>> d6cd976f
 go build ./...
 
 # 4. Test execution
