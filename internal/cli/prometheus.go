package cli

import (
	"context"
	"fmt"
	"os"
	"os/signal"
	"strings"
	"syscall"
	"time"

	"github.com/spf13/cobra"

	"github.com/yairfalse/tapio/pkg/ebpf"
	"github.com/yairfalse/tapio/pkg/metrics"
	"github.com/yairfalse/tapio/pkg/shutdown"
	"github.com/yairfalse/tapio/pkg/simple"
)

var (
	metricsAddr          string
	updateInterval       time.Duration
	prometheusEnableEBPF bool
	prometheusUniversalFormat   bool
)

var prometheusCmd = &cobra.Command{
	Use:   "prometheus",
	Short: "Start Prometheus metrics exporter",
	Long: `📊 Start a Prometheus metrics server that exports Tapio health and prediction metrics.

The server continuously monitors your cluster using Tapio's intelligence engine
and provides metrics that can be scraped by Prometheus for alerting and dashboards.

Features:
  • OOM prediction metrics with precise timing
  • Pod health status and cluster health scores
  • Zero-configuration auto-discovery
  • Universal data format for enhanced metrics (--universal)
  • eBPF kernel-level monitoring (--enable-ebpf)
  • Correlation engine findings and insights
  • Graceful shutdown handling

The metrics server runs continuously until stopped with Ctrl+C.`,

	Example: `  # Start metrics server on default port
  tapio prometheus

  # Start on custom port with faster updates  
  tapio prometheus --addr :9090 --interval 10s

  # Enhanced monitoring with eBPF (requires root)
  sudo tapio prometheus --enable-ebpf

  # Test the metrics endpoint
  curl http://localhost:8080/metrics | grep tapio

  # View Tapio-specific metrics
  curl -s http://localhost:8080/metrics | grep "^tapio_"`,

	// Validate arguments before running
	PreRunE: func(cmd *cobra.Command, args []string) error {
		// Validate address format
		if err := validatePrometheusAddress(metricsAddr); err != nil {
			return err
		}

		// Validate update interval
		if err := validateUpdateInterval(updateInterval); err != nil {
			return err
		}

		return nil
	},

	RunE: runPrometheus,
}

func init() {
	prometheusCmd.Flags().StringVar(&metricsAddr, "addr", ":8080",
		"Address to listen on for metrics HTTP server (format: :port or host:port)")
	prometheusCmd.Flags().DurationVar(&updateInterval, "interval", 30*time.Second,
		"How often to update metrics by scanning the cluster (minimum: 5s)")
	prometheusCmd.Flags().BoolVar(&prometheusEnableEBPF, "enable-ebpf", false,
<<<<<<< HEAD
		"Enable eBPF monitoring for kernel-level insights (requires root privileges)")
	prometheusCmd.Flags().BoolVar(&useUniversalFormat, "universal", true,
		"Use enhanced universal data format for richer metrics (recommended)")
}

// validatePrometheusAddress validates the Prometheus server address format
func validatePrometheusAddress(addr string) error {
	if addr == "" {
		return NewCLIError(
			"address validation",
			"Address cannot be empty",
			"Provide a valid address like ':8080' or 'localhost:9090'",
		).WithExamples(
			"tapio prometheus --addr :8080",
			"tapio prometheus --addr localhost:9090",
		)
	}

	// Basic validation - should start with : or contain :
	if !strings.Contains(addr, ":") {
		return NewCLIError(
			"address validation",
			"Invalid address format",
			"Address must include a port (e.g., ':8080' or 'host:port')",
		).WithExamples(
			"tapio prometheus --addr :8080",
			"tapio prometheus --addr 0.0.0.0:9090",
		)
	}

	return nil
}

// validateUpdateInterval validates the metrics update interval
func validateUpdateInterval(interval time.Duration) error {
	if interval < 5*time.Second {
		return NewCLIError(
			"interval validation",
			"Update interval too short",
			"Minimum interval is 5 seconds to avoid overwhelming the cluster",
		).WithExamples(
			"tapio prometheus --interval 10s",
			"tapio prometheus --interval 1m",
		)
	}

	if interval > 10*time.Minute {
		return NewCLIError(
			"interval validation",
			"Update interval very long",
			"Consider a shorter interval for more responsive monitoring",
		).WithExamples(
			"tapio prometheus --interval 30s",
			"tapio prometheus --interval 2m",
		)
	}

	return nil
=======
		"Enable eBPF monitoring for enhanced metrics (requires root)")
	prometheusCmd.Flags().BoolVar(&prometheusUniversalFormat, "universal", true,
		"Use universal data format for enhanced metrics")
>>>>>>> ae52f273
}

func runPrometheus(cmd *cobra.Command, args []string) error {
	ctx, cancel := context.WithCancel(context.Background())
	defer cancel()

	// Setup progress tracking
	steps := []string{
		"Initializing Prometheus exporter",
		"Connecting to Kubernetes",
		"Starting metrics collection",
		"Starting HTTP server",
	}

	if prometheusEnableEBPF {
		steps = append(steps, "Starting eBPF monitoring")
	}

	progress := NewStepProgress(steps).WithVerbose(verbose)
	progress.Start()

	fmt.Println("🌲 Starting Tapio Prometheus Exporter...")
	if prometheusUniversalFormat {
		fmt.Println("✨ Using universal data format for enhanced metrics")
	}

	// Create eBPF config if enabled
	var ebpfConfig *ebpf.Config
	if prometheusEnableEBPF {
		ebpfConfig = &ebpf.Config{
			Enabled:         true,
			EventBufferSize: 1000,
			RetentionPeriod: "5m",
		}
	}

	progress.NextStep() // Move to "Connecting to Kubernetes"

	// Create checker with eBPF config
	checker, err := simple.NewCheckerWithConfig(ebpfConfig)
	if err != nil {
		progress.Error(err)
		return ErrKubernetesConnection(err)
	}

	progress.NextStep() // Move to "Starting metrics collection"

	// Try to start eBPF monitoring if enabled
	if prometheusEnableEBPF {
		progress.NextStep() // Move to "Starting eBPF monitoring"

		err = checker.StartEBPFMonitoring(ctx)
		if err != nil {
			progress.Warning(fmt.Sprintf("eBPF monitoring not available: %v", err))
			fmt.Println("ℹ️  Continuing with Kubernetes API metrics only")
		} else {
			fmt.Println("✨ eBPF monitoring enabled for enhanced metrics")
			defer func() {
				if err := checker.StopEBPFMonitoring(); err != nil {
					fmt.Printf("⚠️  Failed to stop eBPF monitoring: %v\n", err)
				}
			}()
		}
	} else {
		if verbose {
			fmt.Println("ℹ️  Using Kubernetes API metrics only")
		}
	}

	// Create Prometheus exporter
	exporter := metrics.NewPrometheusExporter(checker, checker.GetEBPFMonitor())
	if exporter == nil {
		progress.Error(fmt.Errorf("failed to create Prometheus exporter"))
		return NewCLIError(
			"prometheus initialization",
			"Failed to create Prometheus exporter",
			"Check if all dependencies are available and try again",
		).WithExamples(
			"tapio prometheus --verbose  # Get detailed error information",
		)
	}

	// Start periodic metrics updates in background
	if prometheusUniversalFormat {
		go func() {
			ticker := time.NewTicker(updateInterval)
			defer ticker.Stop()

			// Initial update
			if err := exporter.UpdateMetricsWithUniversal(ctx); err != nil {
				fmt.Printf("⚠️  Initial universal metrics update failed: %v\n", err)
			} else {
				if verbose {
					fmt.Println("✅ Universal metrics initialized")
				}
			}

			for {
				select {
				case <-ctx.Done():
					return
				case <-ticker.C:
					if err := exporter.UpdateMetricsWithUniversal(ctx); err != nil && verbose {
						fmt.Printf("⚠️  Universal metrics update failed: %v\n", err)
					}
				}
			}
		}()
	} else {
		go exporter.StartPeriodicUpdates(ctx, updateInterval)
	}

	progress.NextStep() // Move to "Starting HTTP server"

	// Start metrics server in a goroutine
	serverErr := make(chan error, 1)
	go func() {
		if err := exporter.StartMetricsServer(metricsAddr); err != nil {
			serverErr <- NewCLIError(
				"server startup",
				fmt.Sprintf("Failed to start metrics server on %s", metricsAddr),
				"Check if the port is available and you have permission to bind to it",
			).WithExamples(
				"tapio prometheus --addr :8081  # Try different port",
				"sudo tapio prometheus  # If binding to port <1024",
				"lsof -i :8080  # Check what's using the port",
			)
		}
	}()

	// Complete progress tracking
	progress.Finish("Prometheus exporter ready")

	// Handle graceful shutdown
	sigChan := make(chan os.Signal, 1)
	signal.Notify(sigChan, syscall.SIGINT, syscall.SIGTERM)

	fmt.Println("\n🚀 Tapio Prometheus exporter is running!")
	fmt.Printf("📊 Metrics available at: http://%s/metrics\n", metricsAddr)
	fmt.Printf("🔄 Update interval: %v\n", updateInterval)
	fmt.Println("💡 Use Ctrl+C to stop")

	select {
	case err := <-serverErr:
		return err
	case sig := <-sigChan:
		fmt.Printf("\n📡 Received signal %v, shutting down gracefully...\n", sig)
		cancel()

		// Give server a moment to finish current requests
		time.Sleep(1 * time.Second)
		fmt.Println("✅ Tapio Prometheus exporter stopped")
		return nil
	}
}<|MERGE_RESOLUTION|>--- conflicted
+++ resolved
@@ -82,10 +82,9 @@
 	prometheusCmd.Flags().DurationVar(&updateInterval, "interval", 30*time.Second,
 		"How often to update metrics by scanning the cluster (minimum: 5s)")
 	prometheusCmd.Flags().BoolVar(&prometheusEnableEBPF, "enable-ebpf", false,
-<<<<<<< HEAD
-		"Enable eBPF monitoring for kernel-level insights (requires root privileges)")
-	prometheusCmd.Flags().BoolVar(&useUniversalFormat, "universal", true,
-		"Use enhanced universal data format for richer metrics (recommended)")
+		"Enable eBPF monitoring for enhanced metrics (requires root)")
+	prometheusCmd.Flags().BoolVar(&prometheusUniversalFormat, "universal", true,
+		"Use universal data format for enhanced metrics")
 }
 
 // validatePrometheusAddress validates the Prometheus server address format
@@ -141,11 +140,6 @@
 	}
 
 	return nil
-=======
-		"Enable eBPF monitoring for enhanced metrics (requires root)")
-	prometheusCmd.Flags().BoolVar(&prometheusUniversalFormat, "universal", true,
-		"Use universal data format for enhanced metrics")
->>>>>>> ae52f273
 }
 
 func runPrometheus(cmd *cobra.Command, args []string) error {
