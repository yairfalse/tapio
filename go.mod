--- conflicted
+++ resolved
@@ -24,17 +24,10 @@
 	go.opentelemetry.io/otel/trace v1.37.0
 	go.uber.org/zap v1.27.0
 	gopkg.in/yaml.v3 v3.0.1
-<<<<<<< HEAD
 	k8s.io/api v0.33.3
 	k8s.io/apimachinery v0.33.3
 	k8s.io/client-go v0.33.3
 	k8s.io/kubelet v0.33.3
-=======
-	k8s.io/api v0.31.0
-	k8s.io/apimachinery v0.33.3
-	k8s.io/client-go v0.31.0
-	k8s.io/kubelet v0.31.0
->>>>>>> 0cf8f81a
 )
 
 require (
