--- conflicted
+++ resolved
@@ -29,11 +29,8 @@
 	k8s.io/apimachinery v0.33.4
 	k8s.io/client-go v0.33.4
 	k8s.io/cri-api v0.33.4
-<<<<<<< HEAD
 	k8s.io/kubelet v0.33.4
-=======
-	k8s.io/kubelet v0.33.3
->>>>>>> 3ff64527
+
 )
 
 require (
