# Tapio: Cross-Layer Observability (Early Development)

<div align="center">

![Tapio Logo](https://img.shields.io/badge/Tapio-Cross--Layer%20Observability-blue?style=for-the-badge)
![Status](https://img.shields.io/badge/Status-Early%20Development-orange?style=for-the-badge)

**Building an observability platform that aims to correlate events across ALL layers - from kernel to user**

[![Go Version](https://img.shields.io/badge/Go-1.24-blue.svg)](https://golang.org)
[![License](https://img.shields.io/badge/License-MIT-green.svg)](LICENSE)
[![Build Status](https://img.shields.io/badge/Build-Passing-green.svg)](#)

[Current State](#-current-state) • [Vision](#-our-vision) • [Architecture](docs/ARCHITECTURE.md) • [Contributing](#-contributing)

</div>

## 🔍 The Problem We're Trying to Solve

When your payment service fails at 3 AM, you need answers:
- **Why** did it fail? (root cause)
- **What** is the business impact? (revenue loss)  
- **How** do we fix it? (actionable steps)

Current tools show symptoms across disconnected dashboards. **Our goal is to show the complete story:**

```
User Request → API Error → Database Timeout → Pod OOMKill → Memory Leak → Kernel Syscalls
                     All connected by trace_id: abc123
```

## 📍 Current State

**What we have built so far:**

✅ **UnifiedEvent Format** - A single event structure that can represent different observability signals  
✅ **Basic Analytics Engine** - Foundation for real-time event processing  
✅ **Correlation Framework** - Early semantic correlation between events  
✅ **gRPC/REST APIs** - Basic service interfaces  
✅ **Single Module Architecture** - Clean, maintainable codebase  
✅ **CNI Collector** - First collector using UnifiedEvent format  

**What we're actively working on:**

🔄 **Event Collectors** - eBPF, Kubernetes, SystemD data sources  
🔄 **Performance Optimization** - Targeting high-throughput processing  
🔄 **Cross-Layer Correlation** - Linking events from kernel to application  
🔄 **Developer Experience** - Making it easy to run and test  

<<<<<<< HEAD
**What we haven't built yet:**

❌ Full production deployment  
❌ Complete end-to-end correlation  
❌ Business impact assessment  
❌ Automated remediation  
❌ UI/Dashboard  
❌ Distributed deployment
=======
>>>>>>> origin/main

## 🎯 Our Vision

### 1. **UnifiedEvent Format** ✅ *Built*
A single event structure that can represent different observability signals:
- eBPF kernel events  
- OpenTelemetry traces
- Kubernetes events
- Network packets
- Application logs

[Learn more about UnifiedEvent →](docs/UNIFIED_EVENT_DESIGN.md)

### 2. **Cross-Layer Correlation** 🔄 *Building*
Using OTEL trace context, we want to automatically link:
```
HTTP 500 error → DB timeout → OOM kill → memory leak syscalls
```
*Goal: No manual correlation needed!*

### 3. **Semantic Understanding** 🔄 *Prototyping*
Instead of just collecting data, we want to understand it:
```go
// Traditional: "connection refused error"  
// Our Goal: "Payment database unreachable, affecting 127 customers, $12K revenue at risk"
```

### 4. **Business Impact Assessment** ❌ *Future*
Vision: Every event scored for business impact:
- Customer facing?
- Revenue impacting?  
- SLO violation?
- Cascade risk?

## 🏃 Getting Started

### For Developers

```bash
# Clone the repository
git clone https://github.com/yairfalse/tapio.git
cd tapio

# Build components (what's working so far)
go build ./...

# Run tests to see current functionality
go test ./...

# Format code (required for contributions)
gofmt -w .
```

### Current Working Components

```bash
# Test the UnifiedEvent format
go test ./pkg/domain/ -v

# Test analytics engine foundation  
go test ./pkg/analytics/ -v

# Test correlation framework
go test ./pkg/intelligence/correlation/ -v

# Test gRPC service foundations
go test ./pkg/interfaces/server/grpc/ -v
```

**Note:** Full end-to-end system integration is still in development. We're building this incrementally and testing each component thoroughly.

## 🏗️ Architecture

### High-Level Overview

```
┌─────────────────────────────────────────────────────────────────┐
│                        Event Sources                              │
├───────────┬────────────┬─────────────┬────────────┬─────────────┤
│   eBPF    │    OTEL    │ Kubernetes  │  Network   │ Application │
└─────┬─────┴──────┬─────┴──────┬──────┴─────┬──────┴──────┬──────┘
      │            │            │            │             │
      └────────────┴────────────┴────────────┴─────────────┘
                              │
                    ┌─────────┴──────────┐
                    │  UnifiedEvent      │
                    │ Conversion Layer   │
                    └─────────┬──────────┘
                              │
                    ┌─────────┴──────────┐
                    │ Analytics Engine   │
                    │ 165k events/sec    │
                    └─────────┬──────────┘
                              │
                    ┌─────────┴──────────┐
                    │ Correlation Engine │
                    │ Semantic Analysis  │
                    └─────────┬──────────┘
                              │
                    ┌─────────┴──────────┐
                    │   gRPC/REST API    │
                    └────────────────────┘
```

[Detailed Architecture →](docs/ARCHITECTURE.md)

### Core Components

| Component | Description | Status |
|-----------|-------------|--------|
| **UnifiedEvent** | Universal event format with OTEL context | ✅ Built |
| **Analytics Engine** | Foundation for real-time processing | 🔄 In Progress |
| **Correlation Engine** | Early semantic correlation framework | 🔄 In Progress |
| **CNI Collector** | Container network interface events | ✅ Prototype |
| **eBPF Collector** | Kernel-level event collection | 🔄 In Progress |
| **K8s Collector** | Kubernetes event monitoring | 🔄 In Progress |
| **SystemD Collector** | System service monitoring | 🔄 In Progress |
| **gRPC/REST API** | Service interfaces | ✅ Basic Framework |
| **End-to-End Integration** | Full system working together | ❌ Not Yet |
| **Performance Optimization** | High-throughput processing | 🔄 Building |
| **Production Deployment** | Ready for real workloads | ❌ Future |

## 🔧 Configuration

### Basic Configuration

```yaml
# config/tapio.yaml
analytics:
  maxEventsPerSecond: 165000
  enableSemanticGrouping: true
  enableImpactAssessment: true

collectors:
  ebpf:
    enabled: true
    programs:
      - syscalls
      - network
      - memory
  
  kubernetes:
    enabled: true
    watchNamespaces:
      - production
      - staging
  
  otel:
    enabled: true
    endpoint: "0.0.0.0:4317"

correlation:
  enableRealTime: true
  confidenceThreshold: 0.7
  groupRetentionPeriod: 30m
```

## Example: What We're Building Towards

### Vision: Payment Service Issue Correlation

*This is our goal for what end-to-end correlation might look like:*

```bash
<<<<<<< HEAD
# Future vision of tapio-cli
$ tapio-cli correlate --trace-id abc123
=======
<<<<<<< HEAD
# Future vision of tapio commands
$ tapio correlate --trace-id abc123
=======
# Future vision of tapio-cli
$ tapio-cli correlate --trace-id abc123
>>>>>>> origin/main
>>>>>>> 4989e316

CORRELATION SUMMARY
═══════════════════
Root Cause: Memory leak in payment-service v2.1.0
Business Impact: HIGH - $45K revenue at risk
Affected Users: 1,247
Time to Detection: 12 seconds

EVENT CHAIN (5 events correlated)
═════════════════════════════════
1. [APP] OutOfMemoryError in payment-service
   └─ Heap exhausted after 3 days uptime
   
2. [K8S] Pod payment-service-7d8f9 OOMKilled
   └─ Container exceeded 2Gi memory limit
   
3. [NET] Connection refused on payment-db:5432
   └─ 47 failed connection attempts
   
4. [APP] PaymentException: Database unavailable
   └─ Affecting checkout flow
   
5. [BIZ] Revenue impact detected
   └─ 312 failed transactions, avg $144.23

RECOMMENDED ACTIONS
═══════════════════
1. IMMEDIATE: Scale payment-service to 5 replicas
2. SHORT-TERM: Increase memory limit to 4Gi
3. LONG-TERM: Fix memory leak in v2.1.0 (goroutine leak detected)
```

**Note**: This end-to-end correlation doesn't exist yet. We're building the foundation to make this possible.

## Intended Use Cases

### 1. **Root Cause Analysis**
Goal: From symptom to root cause in seconds, not hours.

### 2. **Predictive Failure Detection**
Goal: Detect cascading failures before they impact customers.

### 3. **Business Impact Assessment**
Goal: Understand the real cost of technical issues.

### 4. **SLO/SLA Compliance**
Goal: Track and predict SLO violations across all layers.

### 5. **Cost Correlation**
Goal: Link performance issues to cloud costs.

## 🎯 Performance Goals

*These are our targets as we build towards production:*

- **Throughput Target**: 165,000+ events/second *(not yet achieved)*
- **Latency Target**: < 1ms p99 event processing *(in development)*
- **Correlation Target**: < 100ms for 1000-event chains *(prototyping)*
- **Memory Goal**: ~4GB for 1M events in memory *(optimizing)*
- **Storage Goal**: Configurable retention *(future feature)*

**Current Performance**: We're building the foundation and haven't benchmarked full end-to-end performance yet. Our focus is on correctness first, then optimization.

## 📖 Documentation

| Document | Description |
|----------|-------------|
| [Architecture](docs/ARCHITECTURE.md) | Complete system architecture |
| [UnifiedEvent Design](docs/UNIFIED_EVENT_DESIGN.md) | Deep dive into the event format |
| [Rationale](docs/RATIONALE.md) | Why we built Tapio this way |
| [API Reference](docs/API.md) | gRPC and REST API documentation |
| [Collector Guide](docs/COLLECTORS.md) | How to write custom collectors |
| [Deployment](docs/DEPLOYMENT.md) | Production deployment guide |

## 🧪 Development

### Prerequisites
- Go 1.24+
- Docker & Docker Compose
- Protocol Buffers compiler
- Make

### Building from Source

```bash
# Clone repository
git clone https://github.com/yairfalse/tapio.git
cd tapio

# Install dependencies
make deps

# Build all components
make build

# Run tests
make test

# Run with race detector
make test-race

# Generate protobufs
make proto

# Build specific component
make build-server
make build-collector
make build-cli
```

### Development Workflow

```bash
# Start development environment
make dev

# Watch for changes and rebuild
make watch

# Run linters
make lint

# Format code
make fmt
```

## 🤝 Contributing

We love contributions! See [CONTRIBUTING.md](CONTRIBUTING.md) for guidelines.

### Good First Issues
- [ ] Add Prometheus remote-write support
- [ ] Implement Grafana datasource plugin
- [ ] Add more semantic patterns
- [ ] Improve CLI output formatting
- [ ] Add integration tests

## Development Roadmap

### Current (Q1 2025)
- [x] UnifiedEvent format foundation
- [x] Basic analytics engine structure
- [x] Early correlation framework
- [ ] Production-ready eBPF collector
- [ ] End-to-end integration
- [ ] Performance optimization

### Next Steps (Q2 2025)
- [ ] Complete cross-layer correlation
- [ ] ML-powered anomaly detection
- [ ] Automated remediation triggers
- [ ] Multi-cluster federation
- [ ] Cost correlation features

### Future Vision (Q3 2025)
- [ ] SaaS offering consideration
- [ ] Enterprise features
- [ ] Compliance reporting
- [ ] Advanced visualizations

**Note**: This roadmap represents our goals and may change based on development progress and user feedback.

## Acknowledgments

Building on excellent foundations:
- **eBPF** community for kernel observability
- **OpenTelemetry** for standardizing observability
- **Kubernetes** for container orchestration
- **Go** community for excellent tooling

## 📄 License

MIT License - see [LICENSE](LICENSE) for details.

---

<div align="center">

**Built with Go for the SRE debugging at 3 AM**

[Repository](https://github.com/yairfalse/tapio) • [Issues](https://github.com/yairfalse/tapio/issues) • [Contributing](CONTRIBUTING.md)

</div><|MERGE_RESOLUTION|>--- conflicted
+++ resolved
@@ -45,19 +45,7 @@
 🔄 **Event Collectors** - eBPF, Kubernetes, SystemD data sources  
 🔄 **Performance Optimization** - Targeting high-throughput processing  
 🔄 **Cross-Layer Correlation** - Linking events from kernel to application  
-🔄 **Developer Experience** - Making it easy to run and test  
-
-<<<<<<< HEAD
-**What we haven't built yet:**
-
-❌ Full production deployment  
-❌ Complete end-to-end correlation  
-❌ Business impact assessment  
-❌ Automated remediation  
-❌ UI/Dashboard  
-❌ Distributed deployment
-=======
->>>>>>> origin/main
+🔄 **Developer Experience** - Making it easy to run and test
 
 ## 🎯 Our Vision
 
@@ -222,18 +210,8 @@
 *This is our goal for what end-to-end correlation might look like:*
 
 ```bash
-<<<<<<< HEAD
 # Future vision of tapio-cli
 $ tapio-cli correlate --trace-id abc123
-=======
-<<<<<<< HEAD
-# Future vision of tapio commands
-$ tapio correlate --trace-id abc123
-=======
-# Future vision of tapio-cli
-$ tapio-cli correlate --trace-id abc123
->>>>>>> origin/main
->>>>>>> 4989e316
 
 CORRELATION SUMMARY
 ═══════════════════
