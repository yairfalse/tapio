package domain

import "time"

// =============================================================================
// CORE EVENT ABSTRACTION
// =============================================================================

// EventID is a strongly-typed event identifier
type EventID string

// EventType represents the type of event
type EventType string

const (
	EventTypeSystem     EventType = "system"
	EventTypeKubernetes EventType = "kubernetes"
	EventTypeService    EventType = "service"
	EventTypeLog        EventType = "log"
	EventTypeNetwork    EventType = "network"
	EventTypeProcess    EventType = "process"
	EventTypeMemory     EventType = "memory"
	EventTypeCPU        EventType = "cpu"
	EventTypeDisk       EventType = "disk"
)

// SourceType represents the source of an event
type SourceType string

// Alias for backward compatibility
type Source = SourceType

const (
	SourceEBPF    SourceType = "ebpf"
	SourceK8s     SourceType = "kubernetes"
	SourceSystemd SourceType = "systemd"
	SourceCNI     SourceType = "cni"
	SourceCustom  SourceType = "custom"
)

// Core domain types - only the ones NOT already in interfaces.go

// Event represents a comprehensive system event supporting multiple use cases
type Event struct {
	// Core fields (backward compatible)
	ID        EventID                `json:"id"`
	Timestamp time.Time              `json:"timestamp"`
	Type      EventType              `json:"type"`
	Source    SourceType             `json:"source"`
	Data      map[string]interface{} `json:"data"`

	// Classification fields
	Category   string        `json:"category,omitempty"`
	Severity   EventSeverity `json:"severity,omitempty"`
	Confidence float64       `json:"confidence,omitempty"`

	// Context (structured for OTEL correlation)
	Context EventContext `json:"context,omitempty"`

	// Message and tags
	Message string   `json:"message,omitempty"`
	Tags    []string `json:"tags,omitempty"`

	// Enrichment fields
	Attributes map[string]interface{} `json:"attributes,omitempty"`
	AiFeatures map[string]interface{} `json:"ai_features,omitempty"`
	Semantic   map[string]interface{} `json:"semantic,omitempty"`
	Anomaly    map[string]interface{} `json:"anomaly,omitempty"`
	Behavioral map[string]interface{} `json:"behavioral,omitempty"`
	Causality  *CausalityContext      `json:"causality,omitempty"`

	// Payload for specific event types
	Payload EventPayload `json:"payload,omitempty"`
}

// EventContext provides structured context for events
type EventContext struct {
	// Service context
	Service   string `json:"service,omitempty"`
	Component string `json:"component,omitempty"`

	// Kubernetes context
	Namespace string `json:"namespace,omitempty"`
	Host      string `json:"host,omitempty"`
	Node      string `json:"node,omitempty"`
	Pod       string `json:"pod,omitempty"`
	Container string `json:"container,omitempty"`

	// Process context
	PID  int    `json:"pid,omitempty"`
	UID  int    `json:"uid,omitempty"`
	GID  int    `json:"gid,omitempty"`
	Comm string `json:"comm,omitempty"`

	// Labels and metadata
	Labels   map[string]string      `json:"labels,omitempty"`
	Metadata map[string]interface{} `json:"metadata,omitempty"`

	// Trace context for OTEL
	TraceID string `json:"trace_id,omitempty"`
	SpanID  string `json:"span_id,omitempty"`
}

// EventSeverity represents event severity levels
type EventSeverity string

const (
	EventSeverityDebug    EventSeverity = "debug"
	EventSeverityInfo     EventSeverity = "info"
	EventSeverityLow      EventSeverity = "low"
	EventSeverityMedium   EventSeverity = "medium"
	EventSeverityWarning  EventSeverity = "warning"
	EventSeverityHigh     EventSeverity = "high"
	EventSeverityError    EventSeverity = "error"
	EventSeverityCritical EventSeverity = "critical"
)

// EventPayload is an interface for event-specific payloads
type EventPayload interface {
	GetType() string
}

// Common event payload types

// MemoryEventPayload for memory-related events
type MemoryEventPayload struct {
	Usage     float64 `json:"usage_percent"`
	Available uint64  `json:"available_bytes"`
	Total     uint64  `json:"total_bytes"`
	RSS       uint64  `json:"rss_bytes,omitempty"`
	Cache     uint64  `json:"cache_bytes,omitempty"`
}

func (m MemoryEventPayload) GetType() string { return "memory" }

// CPUEventPayload for CPU-related events
type CPUEventPayload struct {
	Usage            float64 `json:"usage_percent"`
	UserTime         uint64  `json:"user_time_ns"`
	SystemTime       uint64  `json:"system_time_ns"`
	ThrottledTime    uint64  `json:"throttled_time_ns,omitempty"`
	ThrottledPeriods uint64  `json:"throttled_periods,omitempty"`
}

func (c CPUEventPayload) GetType() string { return "cpu" }

// NetworkEventPayload for network-related events
type NetworkEventPayload struct {
	Protocol    string `json:"protocol"`
	Source      string `json:"source"`
	Destination string `json:"destination"`
	Bytes       uint64 `json:"bytes,omitempty"`
	Packets     uint64 `json:"packets,omitempty"`
	Latency     uint64 `json:"latency_ms,omitempty"`
}

func (n NetworkEventPayload) GetType() string { return "network" }

// DiskEventPayload for disk-related events
type DiskEventPayload struct {
	Device    string  `json:"device"`
	Mount     string  `json:"mount,omitempty"`
	Usage     float64 `json:"usage_percent"`
	Available uint64  `json:"available_bytes"`
	Total     uint64  `json:"total_bytes"`
	IOPs      uint64  `json:"iops,omitempty"`
}

func (d DiskEventPayload) GetType() string { return "disk" }

// SystemEventPayload for system-level events
type SystemEventPayload struct {
	Subsystem string                 `json:"subsystem"`
	EventType string                 `json:"event_type"`
	Message   string                 `json:"message"`
	Details   map[string]interface{} `json:"details,omitempty"`
}

func (s SystemEventPayload) GetType() string { return "system" }

// ServiceEventPayload for service-related events
type ServiceEventPayload struct {
	ServiceName string `json:"service_name"`
	EventType   string `json:"event_type"`
	OldState    string `json:"old_state,omitempty"`
	NewState    string `json:"new_state,omitempty"`
	Message     string `json:"message,omitempty"`
}

func (s ServiceEventPayload) GetType() string { return "service" }

// KubernetesEventPayload for Kubernetes events
type KubernetesEventPayload struct {
	Resource  ResourceInfo `json:"resource"`
	EventType string       `json:"event_type"`
	Reason    string       `json:"reason"`
	Message   string       `json:"message"`
}

func (k KubernetesEventPayload) GetType() string { return "kubernetes" }

// ResourceInfo contains Kubernetes resource information
type ResourceInfo struct {
	Kind      string `json:"kind"`
	Name      string `json:"name"`
	Namespace string `json:"namespace"`
	UID       string `json:"uid,omitempty"`
}

// Finding represents a correlation result
type Finding struct {
	ID          string    `json:"id"`
	Type        string    `json:"type"`
	Confidence  float64   `json:"confidence"`
	Description string    `json:"description"`
	Events      []string  `json:"events"`
	Timestamp   time.Time `json:"timestamp"`
}

// Target represents a monitoring target
type Target struct {
	Type      string            `json:"type"`
	Name      string            `json:"name"`
	Namespace string            `json:"namespace,omitempty"`
	Labels    map[string]string `json:"labels,omitempty"`
}

// TimeWindow represents a time range for analysis
type TimeWindow struct {
	Start    time.Time     `json:"start"`
	End      time.Time     `json:"end"`
	Duration time.Duration `json:"duration"`
}

// Correlation represents a correlation between events
type Correlation struct {
	ID          string              `json:"id"`
	Type        string              `json:"type"`
	Events      []string            `json:"events"`
	Confidence  float64             `json:"confidence"`
	Timestamp   time.Time           `json:"timestamp"`
	Pattern     PatternSignature    `json:"pattern,omitempty"`
	Description string              `json:"description,omitempty"`
	Metadata    CorrelationMetadata `json:"metadata,omitempty"`
}

// String converts CorrelationID to string
func (c CorrelationID) String() string {
	return string(c)
}

// String converts PatternSignature to string
func (p PatternSignature) String() string {
	return string(p)
}

// Float64 converts ConfidenceScore to float64
func (c ConfidenceScore) Float64() float64 {
	return float64(c)
}

// Insight represents an analytical insight
type Insight struct {
	ID          string                 `json:"id"`
	Type        string                 `json:"type"`
	Title       string                 `json:"title"`
	Description string                 `json:"description"`
	Severity    SeverityLevel          `json:"severity"`
	Confidence  float64                `json:"confidence"`
	Source      string                 `json:"source,omitempty"`
	Data        map[string]interface{} `json:"data"`
	Metadata    map[string]interface{} `json:"metadata,omitempty"`
	Timestamp   time.Time              `json:"timestamp"`
}

// Evidence represents supporting evidence for a finding
type Evidence struct {
	Type        string                 `json:"type"`
	Source      string                 `json:"source"`
	Description string                 `json:"description"`
	Data        map[string]interface{} `json:"data"`
	Timestamp   time.Time              `json:"timestamp"`
}

// SeverityLevel represents the severity of an issue
type SeverityLevel string

const (
	SeverityLow      SeverityLevel = "low"
	SeverityMedium   SeverityLevel = "medium"
	SeverityHigh     SeverityLevel = "high"
	SeverityCritical SeverityLevel = "critical"
)

// MetricsReport represents a metrics collection report
type MetricsReport struct {
	ID        string             `json:"id"`
	Source    string             `json:"source"`
	Metrics   map[string]float64 `json:"metrics"`
	Labels    map[string]string  `json:"labels"`
	Timestamp time.Time          `json:"timestamp"`
}

// CausalityContext represents causality information for events
type CausalityContext struct {
	RootCause   string                 `json:"root_cause"`
	CausalChain []string               `json:"causal_chain"`
	Confidence  float64                `json:"confidence"`
	Metadata    map[string]interface{} `json:"metadata"`
}

// Problem represents an issue detected in the system
type Problem struct {
	Resource    ResourceRef            `json:"resource"`
	Severity    SeverityLevel          `json:"severity"`
	Title       string                 `json:"title"`
	Description string                 `json:"description"`
	Evidence    []Evidence             `json:"evidence,omitempty"`
	Metadata    map[string]interface{} `json:"metadata,omitempty"`
}

// ResourceRef represents a reference to a Kubernetes resource
type ResourceRef struct {
	Kind      string `json:"kind"`
	Name      string `json:"name"`
	Namespace string `json:"namespace,omitempty"`
}

// SystemEvent represents a system-level event from eBPF
type SystemEvent struct {
	ID        string                 `json:"id"`
	Timestamp time.Time              `json:"timestamp"`
	Type      string                 `json:"type"`
	PID       int                    `json:"pid"`
	Data      map[string]interface{} `json:"data,omitempty"`
}

// BehavioralContext represents behavioral patterns and context
type BehavioralContext struct {
	Pattern    string                 `json:"pattern"`
	Frequency  float64                `json:"frequency"`
	Confidence float64                `json:"confidence"`
	TimeWindow TimeWindow             `json:"time_window"`
	Metadata   map[string]interface{} `json:"metadata,omitempty"`
}

// ActionItem represents a recommended action
type ActionItem struct {
	ID          string                 `json:"id"`
	Type        string                 `json:"type"`
	Description string                 `json:"description"`
	Priority    string                 `json:"priority"`
	Command     string                 `json:"command,omitempty"`
	Metadata    map[string]interface{} `json:"metadata,omitempty"`
}

// AnomalyDimensions represents dimensions of an anomaly
type AnomalyDimensions struct {
	Temporal   float64 `json:"temporal"`
	Spatial    float64 `json:"spatial"`
	Behavioral float64 `json:"behavioral"`
	Contextual float64 `json:"contextual"`
}

// ServiceEvent represents a systemd service event
type ServiceEvent struct {
	ServiceName string                 `json:"service_name"`
	EventType   string                 `json:"event_type"`
	Timestamp   time.Time              `json:"timestamp"`
	Message     string                 `json:"message"`
	OldState    string                 `json:"old_state,omitempty"`
	NewState    string                 `json:"new_state,omitempty"`
	Reason      string                 `json:"reason,omitempty"`
	Properties  map[string]interface{} `json:"properties,omitempty"`
	Data        map[string]interface{} `json:"data,omitempty"`
}

// LogEvent represents a journald log event
type LogEvent struct {
	Timestamp  time.Time              `json:"timestamp"`
	Unit       string                 `json:"unit"`
	Message    string                 `json:"message"`
	Priority   int                    `json:"priority"`
	Hostname   string                 `json:"hostname,omitempty"`
	Identifier string                 `json:"identifier,omitempty"`
	PID        int                    `json:"pid,omitempty"`
	UID        int                    `json:"uid,omitempty"`
	Fields     map[string]interface{} `json:"fields,omitempty"`
}

// Pattern represents a correlation pattern
type Pattern struct {
	ID          string                 `json:"id"`
	Name        string                 `json:"name"`
	Type        string                 `json:"type"`
	Description string                 `json:"description"`
	Conditions  []interface{}          `json:"conditions"`
	Actions     []interface{}          `json:"actions"`
	Metadata    map[string]interface{} `json:"metadata,omitempty"`
}

// CheckResult represents the result of a system check
type CheckResult struct {
	Status    string    `json:"status"`
	Summary   string    `json:"summary"`
	Problems  []Problem `json:"problems"`
	Timestamp time.Time `json:"timestamp"`
}

// Severity represents severity levels for issues
type Severity = SeverityLevel

// Define additional severity constants if needed
const (
	SeverityWarning SeverityLevel = "warning"
)

// Additional types needed by interfaces.go
type CorrelationType string
type FindingID string
type FindingType string

const (
	CorrelationTypeTemporal CorrelationType = "temporal"
	CorrelationTypeSpatial  CorrelationType = "spatial"
	CorrelationTypeCausal   CorrelationType = "causal"
	CorrelationTypeResource CorrelationType = "resource"
)

// Additional severity constants for compatibility
const (
	SeverityError SeverityLevel = "error"
	SeverityWarn  SeverityLevel = "warning"
	SeverityInfo  SeverityLevel = "info"
)

const (
	FindingTypeAnomaly    FindingType = "anomaly"
	FindingTypePattern    FindingType = "pattern"
	FindingTypePrediction FindingType = "prediction"
)

// NOTE: Rule, RuleCondition, RuleAction, RuleMatch, and QueryCriteria
// are already defined in interfaces.go, so we don't redefine them here

// EventReference represents a reference to an event
type EventReference struct {
	ID           EventID
	EventID      EventID // Alias for compatibility
	Timestamp    time.Time
	Type         EventType
	Source       SourceType
	Role         string  // Role in correlation
	Relationship string  // Type of relationship
	Weight       float64 // Weight/importance
}

// CorrelationID is a strongly-typed correlation identifier
type CorrelationID string

// PatternSignature represents a unique pattern signature
type PatternSignature string

// ConfidenceScore represents a confidence score (0.0-1.0)
type ConfidenceScore float64

// FloatToConfidenceScore converts a float to a ConfidenceScore with bounds checking
func FloatToConfidenceScore(f float64) ConfidenceScore {
	if f < 0.0 {
		return ConfidenceScore(0.0)
	}
	if f > 1.0 {
		return ConfidenceScore(1.0)
	}
	return ConfidenceScore(f)
}

// CorrelationMetadata contains metadata about a correlation
type CorrelationMetadata struct {
	CreatedAt     time.Time
	UpdatedAt     time.Time
	ProcessedAt   time.Time // When correlation was processed
	Source        string
	Algorithm     string
	Version       string
	SchemaVersion string // Schema version for compatibility
	ProcessedBy   string // Pattern processor name
	Parameters    map[string]interface{}
}

// Filter provides filtering criteria for event queries
type Filter struct {
<<<<<<< HEAD
	Since      time.Time `json:"since,omitempty"`
	Until      time.Time `json:"until,omitempty"`
	Type       string    `json:"type,omitempty"`
	Severity   string    `json:"severity,omitempty"`
	Namespace  string    `json:"namespace,omitempty"`
	EntityName string    `json:"entity_name,omitempty"`
	EntityType string    `json:"entity_type,omitempty"`
	Limit      int       `json:"limit,omitempty"`
=======
	Since       time.Time `json:"since,omitempty"`
	Until       time.Time `json:"until,omitempty"`
	Type        string    `json:"type,omitempty"`
	Severity    string    `json:"severity,omitempty"`
	Namespace   string    `json:"namespace,omitempty"`
	EntityName  string    `json:"entity_name,omitempty"`
	EntityType  string    `json:"entity_type,omitempty"`
	Limit       int       `json:"limit,omitempty"`
>>>>>>> ef335a76
}<|MERGE_RESOLUTION|>--- conflicted
+++ resolved
@@ -490,16 +490,6 @@
 
 // Filter provides filtering criteria for event queries
 type Filter struct {
-<<<<<<< HEAD
-	Since      time.Time `json:"since,omitempty"`
-	Until      time.Time `json:"until,omitempty"`
-	Type       string    `json:"type,omitempty"`
-	Severity   string    `json:"severity,omitempty"`
-	Namespace  string    `json:"namespace,omitempty"`
-	EntityName string    `json:"entity_name,omitempty"`
-	EntityType string    `json:"entity_type,omitempty"`
-	Limit      int       `json:"limit,omitempty"`
-=======
 	Since       time.Time `json:"since,omitempty"`
 	Until       time.Time `json:"until,omitempty"`
 	Type        string    `json:"type,omitempty"`
@@ -508,5 +498,4 @@
 	EntityName  string    `json:"entity_name,omitempty"`
 	EntityType  string    `json:"entity_type,omitempty"`
 	Limit       int       `json:"limit,omitempty"`
->>>>>>> ef335a76
 }