package correlation

import (
	"context"
	"errors"
	"testing"

	"github.com/stretchr/testify/assert"
	"github.com/yairfalse/tapio/pkg/domain"
)

// MockCorrelator implements the Correlator interface for testing
type MockCorrelator struct {
	name        string
	processFunc func(ctx context.Context, event *domain.UnifiedEvent) ([]*CorrelationResult, error)
}

func (m *MockCorrelator) Name() string {
	return m.name
}

func (m *MockCorrelator) Process(ctx context.Context, event *domain.UnifiedEvent) ([]*CorrelationResult, error) {
	if m.processFunc != nil {
		return m.processFunc(ctx, event)
	}
	return nil, nil
}

func TestCorrelatorInterface(t *testing.T) {
	// Test that MockCorrelator implements Correlator
	var _ Correlator = &MockCorrelator{}

	mock := &MockCorrelator{
		name: "test-correlator",
		processFunc: func(ctx context.Context, event *domain.UnifiedEvent) ([]*CorrelationResult, error) {
			return []*CorrelationResult{{
				ID:         "test-correlation",
				Type:       "test",
				Confidence: 0.9,
				Summary:    "Test correlation",
			}}, nil
		},
	}

<<<<<<< HEAD
	assert.Equal(t, "test-correlator", mock.Name())
=======
	err := base.ValidateEvent(event)
	assert.NoError(t, err)
}

func TestValidateEvent_UnsupportedType(t *testing.T) {
	capabilities := CorrelatorCapabilities{
		EventTypes: []string{"pod_crash"},
	}

	base := NewBaseCorrelator("TestCorrelator", "1.0.0", capabilities)

	event := &domain.UnifiedEvent{
		Type:      domain.EventType("network_error"),
		Timestamp: time.Now(),
	}

	err := base.ValidateEvent(event)
	require.Error(t, err)

	var corrErr *CorrelatorError
	assert.True(t, errors.As(err, &corrErr))
	assert.Equal(t, ErrorTypeUnsupportedEvent, corrErr.Type)
}

func TestValidateEvent_EventTooOld(t *testing.T) {
	capabilities := CorrelatorCapabilities{
		EventTypes:  []string{"pod_crash"},
		MaxEventAge: 30 * time.Minute,
	}

	base := NewBaseCorrelator("TestCorrelator", "1.0.0", capabilities)

	event := &domain.UnifiedEvent{
		Type:      domain.EventType("pod_crash"),
		Timestamp: time.Now().Add(-1 * time.Hour),
	}

	err := base.ValidateEvent(event)
	require.Error(t, err)

	var corrErr *CorrelatorError
	assert.True(t, errors.As(err, &corrErr))
	assert.Equal(t, ErrorTypeEventTooOld, corrErr.Type)
}

func TestValidateEvent_MissingRequiredData(t *testing.T) {
	capabilities := CorrelatorCapabilities{
		EventTypes:   []string{"pod_crash"},
		RequiredData: []string{"namespace", "pod"},
	}

	base := NewBaseCorrelator("TestCorrelator", "1.0.0", capabilities)

	event := &domain.UnifiedEvent{
		Type:      domain.EventType("pod_crash"),
		Timestamp: time.Now(),
		K8sContext: &domain.K8sContext{
			Namespace: "default", // Missing pod name
		},
	}

	err := base.ValidateEvent(event)
	require.Error(t, err)

	var corrErr *CorrelatorError
	assert.True(t, errors.As(err, &corrErr))
	assert.Equal(t, ErrorTypeMissingData, corrErr.Type)
}

func TestHasField(t *testing.T) {
	base := NewBaseCorrelator("TestCorrelator", "1.0.0", CorrelatorCapabilities{})

	event := &domain.UnifiedEvent{
		Severity: domain.EventSeverity("high"),
		K8sContext: &domain.K8sContext{
			Namespace: "default",
			Kind:      "Pod",
			Name:      "test-pod",
			NodeName:  "node-1",
		},
		Attributes: map[string]interface{}{
			"container":    "main",
			"custom_field": "value",
		},
	}

	// Test standard fields
	assert.True(t, base.hasField(event, "cluster"))
	assert.True(t, base.hasField(event, "namespace"))
	assert.True(t, base.hasField(event, "pod"))
	assert.True(t, base.hasField(event, "container"))
	assert.True(t, base.hasField(event, "node"))
	assert.True(t, base.hasField(event, "severity"))

	// Test metadata field
	assert.True(t, base.hasField(event, "custom_field"))

	// Test missing field
	assert.False(t, base.hasField(event, "missing_field"))
}
>>>>>>> da37bd3f

	results, err := mock.Process(context.Background(), &domain.UnifiedEvent{})
	assert.NoError(t, err)
	assert.Len(t, results, 1)
	assert.Equal(t, "test-correlation", results[0].ID)
}

func TestCorrelatorError(t *testing.T) {
	// Test error without cause
	err1 := &CorrelatorError{
		Type:    ErrorTypeUnsupportedEvent,
		Message: "event type not supported",
	}
	assert.Equal(t, "event type not supported", err1.Error())

	// Test error with cause
	cause := errors.New("underlying error")
	err2 := &CorrelatorError{
		Type:    ErrorTypeDependencyFailed,
		Message: "database query failed",
		Cause:   cause,
	}
	assert.Equal(t, "database query failed: underlying error", err2.Error())
}<|MERGE_RESOLUTION|>--- conflicted
+++ resolved
@@ -42,9 +42,9 @@
 		},
 	}
 
-<<<<<<< HEAD
+
 	assert.Equal(t, "test-correlator", mock.Name())
-=======
+
 	err := base.ValidateEvent(event)
 	assert.NoError(t, err)
 }
@@ -145,7 +145,6 @@
 	// Test missing field
 	assert.False(t, base.hasField(event, "missing_field"))
 }
->>>>>>> da37bd3f
 
 	results, err := mock.Process(context.Background(), &domain.UnifiedEvent{})
 	assert.NoError(t, err)
