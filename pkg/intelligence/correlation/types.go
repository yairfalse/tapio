--- conflicted
+++ resolved
@@ -38,18 +38,6 @@
 	Services  []string // Affected services
 }
 
-<<<<<<< HEAD
-// Correlator processes events and finds correlations
-type Correlator interface {
-	// Process an event and return any correlations found
-	Process(ctx context.Context, event *domain.UnifiedEvent) ([]*CorrelationResult, error)
-
-	// Name returns the correlator name
-	Name() string
-}
-
-=======
->>>>>>> c95bef33
 // Engine orchestrates all correlators
 type IEngine interface {
 	// Process an event through all correlators
@@ -63,4 +51,13 @@
 
 	// Stop the engine
 	Stop() error
+}
+
+// Dependency represents a correlator dependency
+type Dependency struct {
+	Name        string
+	Type        string
+	Description string
+	Required    bool
+	HealthCheck func() error
 }