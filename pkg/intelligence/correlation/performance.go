package correlation

import (
	"context"
	"fmt"
	"strconv"
	"strings"
	"sync"
	"time"

	"github.com/yairfalse/tapio/pkg/domain"
	"go.uber.org/zap"
)

// PerformanceCorrelator correlates performance issues from eBPF, Kubelet, and service map data
type PerformanceCorrelator struct {
	logger *zap.Logger

	// Recent events cache for correlation
	recentEvents *RecentEventsCache

	// Service connection state from eBPF
	serviceConnections map[string]*ServiceConnectionState
	connMu             sync.RWMutex
}

type RecentEventsCache struct {
	mu     sync.RWMutex
	events map[string][]*domain.UnifiedEvent // key: namespace/pod
	ttl    time.Duration
}

type ServiceConnectionState struct {
	Source       string
	Destination  string
	LastSeen     time.Time
	FailureCount int
}

func NewPerformanceCorrelator(logger *zap.Logger) *PerformanceCorrelator {
	return &PerformanceCorrelator{
		logger: logger,
		recentEvents: &RecentEventsCache{
			events: make(map[string][]*domain.UnifiedEvent),
			ttl:    5 * time.Minute,
		},
		serviceConnections: make(map[string]*ServiceConnectionState),
	}
}

func (p *PerformanceCorrelator) Name() string {
	return "performance"
}

func (p *PerformanceCorrelator) Process(ctx context.Context, event *domain.UnifiedEvent) ([]*CorrelationResult, error) {
	// Cache event for future correlations
	p.cacheEvent(event)

	// Get event type from metadata if available
	eventType := ""
	if event.Attributes != nil {
		if et, ok := event.Attributes["event_type"].(string); ok {
			eventType = et
		}
	}

	// Route to specific handlers based on event type
	switch eventType {
	// Kubelet events
	case "kubelet_cpu_throttling":
		return p.handleCPUThrottling(ctx, event)
	case "kubelet_memory_pressure":
		return p.handleMemoryPressure(ctx, event)
	case "kubelet_crash_loop":
		return p.handleCrashLoop(ctx, event)
	case "kubelet_container_waiting":
		return p.handleContainerWaiting(ctx, event)
	case "kubelet_ephemeral_storage":
		return p.handleStorageIssue(ctx, event)

	// eBPF events
	case "network_conn":
		return p.handleNetworkConnection(ctx, event)
	case "memory_alloc", "memory_free":
		return p.handleMemoryOperation(ctx, event)
	case "file_open":
		return p.handleFileOperation(ctx, event)

	// Service map events
	case "service_map":
		return p.handleServiceMapUpdate(ctx, event)
	}

	return nil, nil
}

// CPU Throttling often leads to cascade failures
func (p *PerformanceCorrelator) handleCPUThrottling(ctx context.Context, event *domain.UnifiedEvent) ([]*CorrelationResult, error) {
	podKey := p.getPodKey(event)
	cascadeEvents := p.detectCPUCascade(podKey)
	result := p.buildCPUThrottlingResult(event, podKey, cascadeEvents)
	return []*CorrelationResult{result}, nil
}

// CPUCascadeEvents holds detected cascade events
type CPUCascadeEvents struct {
	MemoryPressure *domain.UnifiedEvent
	CrashLoop      *domain.UnifiedEvent
}

// detectCPUCascade detects cascade failure patterns from CPU throttling
func (p *PerformanceCorrelator) detectCPUCascade(podKey string) CPUCascadeEvents {
	relatedEvents := p.findRelatedEvents(podKey, []string{
		"kubelet_memory_pressure",
		"kubelet_crash_loop",
		"network_conn",
	}, 2*time.Minute)

	var cascade CPUCascadeEvents
	for _, e := range relatedEvents {
		eventType := p.getMetadata(e, "event_type")
		switch eventType {
		case "kubelet_memory_pressure":
			cascade.MemoryPressure = e
		case "kubelet_crash_loop":
			cascade.CrashLoop = e
		}
	}
	return cascade
}

// buildCPUThrottlingResult builds the correlation result for CPU throttling
func (p *PerformanceCorrelator) buildCPUThrottlingResult(event *domain.UnifiedEvent, podKey string, cascade CPUCascadeEvents) *CorrelationResult {
	result := &CorrelationResult{
		ID:         fmt.Sprintf("perf-cpu-cascade-%s", event.ID),
		Type:       "resource_exhaustion",
		Confidence: MediumHighConfidence,
		Events:     []string{event.ID},
		Summary:    fmt.Sprintf("CPU throttling detected in %s", podKey),
		StartTime:  event.Timestamp,
		EndTime:    event.Timestamp,
	}

	if cascade.MemoryPressure != nil && cascade.CrashLoop != nil {
		p.enrichFullCascade(result, event, podKey, cascade)
	} else if cascade.MemoryPressure != nil {
		p.enrichPartialCascade(result, event, podKey, cascade.MemoryPressure)
	} else {
		p.enrichCPUOnlyResult(result, event, podKey)
	}

	return result
}

// enrichFullCascade enriches result for full CPU->Memory->Crash cascade
func (p *PerformanceCorrelator) enrichFullCascade(result *CorrelationResult, event *domain.UnifiedEvent, podKey string, cascade CPUCascadeEvents) {
	result.Confidence = CriticalConfidence
	result.Events = append(result.Events, cascade.MemoryPressure.ID, cascade.CrashLoop.ID)
	result.Summary = "Resource exhaustion cascade: CPU throttling → Memory pressure → Pod crash"
	result.Details = CorrelationDetails{
		Pattern:        "CPU throttling → Memory pressure → Pod crash",
		Algorithm:      "performance_cascade_detector",
		ProcessingTime: time.Since(result.StartTime),
		DataPoints:     3,
	}
	result.RootCause = &RootCause{
		EventID:     event.ID,
		Confidence:  HighConfidence,
		Description: "Insufficient CPU resources for workload",
		Evidence: CreateEvidenceData(
			[]string{event.ID, cascade.MemoryPressure.ID, cascade.CrashLoop.ID},
			[]string{podKey},
			map[string]string{
				"cpu_usage_nano":        p.getMetadata(event, "cpu_usage_nano"),
				"memory_pressure_delay": cascade.MemoryPressure.Timestamp.Sub(event.Timestamp).String(),
				"last_exit_code":        p.getMetadata(cascade.CrashLoop, "last_exit_code"),
			},
		),
	}
	result.Impact = &Impact{
		Severity:  domain.EventSeverityCritical,
		Resources: []string{podKey},
	}
}

// enrichPartialCascade enriches result for CPU->Memory cascade
func (p *PerformanceCorrelator) enrichPartialCascade(result *CorrelationResult, event *domain.UnifiedEvent, podKey string, memoryPressure *domain.UnifiedEvent) {
	result.Confidence = MediumConfidence
	result.Events = append(result.Events, memoryPressure.ID)
	result.Summary = "CPU throttling leading to memory pressure"
	result.Details = CorrelationDetails{
		Pattern:        "CPU throttling → Memory pressure",
		Algorithm:      "performance_cascade_detector",
		ProcessingTime: time.Since(result.StartTime),
		DataPoints:     2,
	}
	result.RootCause = &RootCause{
		EventID:     event.ID,
		Confidence:  MediumLowConfidence,
		Description: "CPU throttling causing processing backlog",
		Evidence: CreateEvidenceData(
			[]string{event.ID, memoryPressure.ID},
			[]string{podKey},
			map[string]string{
				"pattern": "CPU at limit for extended period",
				"impact":  "Memory usage increasing after CPU throttle",
			},
		),
	}
}

// enrichCPUOnlyResult enriches result for CPU-only throttling
func (p *PerformanceCorrelator) enrichCPUOnlyResult(result *CorrelationResult, event *domain.UnifiedEvent, podKey string) {
	result.Details = CorrelationDetails{
		Pattern:        "CPU throttling",
		Algorithm:      "performance_cascade_detector",
		ProcessingTime: time.Since(result.StartTime),
		DataPoints:     1,
	}
	result.RootCause = &RootCause{
		EventID:     event.ID,
		Confidence:  LowConfidence,
		Description: "Pod hitting CPU limits",
		Evidence: CreateEvidenceData(
			[]string{event.ID},
			[]string{podKey},
			map[string]string{
				"container_name": p.getMetadata(event, "container_name"),
				"recommendation": "Consider increasing CPU limits",
			},
		),
	}
}

// Memory pressure correlation
func (p *PerformanceCorrelator) handleMemoryPressure(ctx context.Context, event *domain.UnifiedEvent) ([]*CorrelationResult, error) {
	podKey := p.getPodKey(event)
	relatedEvents := p.findRelatedEvents(podKey, []string{
		"kubelet_cpu_throttling",
		"memory_alloc",
	}, 5*time.Minute)

	workingSet, usage := p.extractMemoryMetrics(event)
	result := p.buildMemoryPressureResult(event, podKey, len(relatedEvents), usage)
	p.setMemoryRootCause(result, event, podKey, workingSet, usage)
	p.setMemoryImpact(result, podKey)

	return []*CorrelationResult{result}, nil
}

// extractMemoryMetrics extracts memory working set and usage from event
func (p *PerformanceCorrelator) extractMemoryMetrics(event *domain.UnifiedEvent) (workingSet, usage int64) {
	workingSet, workingSetErr := strconv.ParseInt(p.getMetadata(event, "memory_working_set"), 10, 64)
	if workingSetErr != nil {
		workingSet = 0
	}

	usage, usageErr := strconv.ParseInt(p.getMetadata(event, "memory_usage"), 10, 64)
	if usageErr != nil {
		usage = 0
	}

	return workingSet, usage
}

// buildMemoryPressureResult creates the base memory pressure correlation result
func (p *PerformanceCorrelator) buildMemoryPressureResult(event *domain.UnifiedEvent, podKey string, relatedEventCount int, usage int64) *CorrelationResult {
	return &CorrelationResult{
		ID:         fmt.Sprintf("perf-mem-%s", event.ID),
		Type:       "memory_exhaustion",
		Confidence: HighConfidence,
		Events:     []string{event.ID},
		Summary:    fmt.Sprintf("Memory pressure in %s (usage: %d MB)", podKey, usage/1024/1024),
		Details: CorrelationDetails{
			Pattern:        "Memory pressure",
			Algorithm:      "memory_exhaustion_detector",
			ProcessingTime: time.Since(event.Timestamp),
			DataPoints:     1 + relatedEventCount,
		},
		StartTime: event.Timestamp,
		EndTime:   event.Timestamp,
	}
}

// setMemoryRootCause determines and sets the root cause for memory pressure
func (p *PerformanceCorrelator) setMemoryRootCause(result *CorrelationResult, event *domain.UnifiedEvent, podKey string, workingSet, usage int64) {
	if p.isMemoryLeakPattern(podKey, workingSet) {
<<<<<<< HEAD
		result.RootCause = &RootCause{
			EventID:     event.ID,
			Confidence:  0.85,
			Description: "Possible memory leak detected",
			Evidence: []string{
				"Memory usage continuously increasing",
				"No corresponding workload increase",
				fmt.Sprintf("Working set: %d MB", workingSet/1024/1024),
			},
		}
	} else if hasPriorThrottling {
		// Memory pressure after CPU throttling indicates resource cascade
		result.RootCause = &RootCause{
			EventID:     event.ID,
			Confidence:  0.8,
			Description: "Memory pressure caused by CPU throttling",
			Evidence: []string{
				"Prior CPU throttling detected",
				"Processing backlog leading to memory accumulation",
				fmt.Sprintf("Usage: %d MB, Working Set: %d MB", usage/1024/1024, workingSet/1024/1024),
			},
		}
		result.Summary = fmt.Sprintf("Memory pressure in %s following CPU throttling", podKey)
=======
		result.RootCause = p.buildMemoryLeakRootCause(event, podKey, workingSet)
>>>>>>> e58a90d6
	} else {
		result.RootCause = p.buildHighMemoryUsageRootCause(event, podKey, workingSet, usage)
	}
}

// buildMemoryLeakRootCause creates root cause for memory leak pattern
func (p *PerformanceCorrelator) buildMemoryLeakRootCause(event *domain.UnifiedEvent, podKey string, workingSet int64) *RootCause {
	return &RootCause{
		EventID:     event.ID,
		Confidence:  MediumHighConfidence,
		Description: "Possible memory leak detected",
		Evidence: CreateEvidenceData(
			[]string{event.ID},
			[]string{podKey},
			map[string]string{
				"pattern":         "Memory usage continuously increasing",
				"workload_status": "No corresponding workload increase",
				"working_set_mb":  fmt.Sprintf("%d", workingSet/1024/1024),
			},
		),
	}
}

// buildHighMemoryUsageRootCause creates root cause for high memory usage
func (p *PerformanceCorrelator) buildHighMemoryUsageRootCause(event *domain.UnifiedEvent, podKey string, workingSet, usage int64) *RootCause {
	return &RootCause{
		EventID:     event.ID,
		Confidence:  LowConfidence,
		Description: "High memory usage",
		Evidence: CreateEvidenceData(
			[]string{event.ID},
			[]string{podKey},
			map[string]string{
				"usage_mb":       fmt.Sprintf("%d", usage/1024/1024),
				"working_set_mb": fmt.Sprintf("%d", workingSet/1024/1024),
			},
		),
	}
}

// setMemoryImpact sets the impact information for memory pressure
func (p *PerformanceCorrelator) setMemoryImpact(result *CorrelationResult, podKey string) {
	result.Impact = &Impact{
		Severity:  domain.EventSeverityWarning,
		Resources: []string{podKey},
	}
}

// Crash loop analysis
func (p *PerformanceCorrelator) handleCrashLoop(ctx context.Context, event *domain.UnifiedEvent) ([]*CorrelationResult, error) {
	crashInfo := p.extractCrashInfo(event)
	recentEvents := p.findCrashRelatedEvents(crashInfo.PodKey)
	result := p.buildCrashLoopResult(event, crashInfo, recentEvents)
	return []*CorrelationResult{result}, nil
}

// CrashInfo holds crash loop information
type CrashInfo struct {
	ExitCode     string
	RestartCount int
	PodKey       string
}

// extractCrashInfo extracts crash information from event
func (p *PerformanceCorrelator) extractCrashInfo(event *domain.UnifiedEvent) CrashInfo {
	restartCount, _ := strconv.Atoi(p.getMetadata(event, "restart_count"))
	return CrashInfo{
		ExitCode:     p.getMetadata(event, "last_exit_code"),
		RestartCount: restartCount,
		PodKey:       p.getPodKey(event),
	}
}

// findCrashRelatedEvents finds events that might explain the crash
func (p *PerformanceCorrelator) findCrashRelatedEvents(podKey string) []*domain.UnifiedEvent {
	return p.findRelatedEvents(podKey, []string{
		"kubelet_memory_pressure",
		"kubelet_cpu_throttling",
		"file_open",
		"kubelet_container_waiting",
	}, 10*time.Minute)
}

// buildCrashLoopResult builds the crash loop correlation result
func (p *PerformanceCorrelator) buildCrashLoopResult(event *domain.UnifiedEvent, info CrashInfo, recentEvents []*domain.UnifiedEvent) *CorrelationResult {
	result := &CorrelationResult{
		ID:         fmt.Sprintf("perf-crash-%s", event.ID),
		Type:       "crash_analysis",
		Confidence: HighConfidence,
		Events:     []string{event.ID},
		Summary:    fmt.Sprintf("Pod %s crashed %d times (exit: %s)", info.PodKey, info.RestartCount, info.ExitCode),
		StartTime:  event.Timestamp,
		EndTime:    event.Timestamp,
	}

	result.RootCause = p.analyzeCrashExitCode(event, info, recentEvents)
	result.Impact = &Impact{
		Severity:  domain.EventSeverityCritical,
		Resources: []string{info.PodKey},
	}

	return result
}

// analyzeCrashExitCode analyzes the exit code to determine root cause
func (p *PerformanceCorrelator) analyzeCrashExitCode(event *domain.UnifiedEvent, info CrashInfo, recentEvents []*domain.UnifiedEvent) *RootCause {
	switch info.ExitCode {
	case "137": // SIGKILL - usually OOM
		return p.buildOOMRootCause(event, info.PodKey)
	case "1": // General error
		return p.buildGeneralErrorRootCause(event, info.PodKey, recentEvents)
	case "139": // SIGSEGV
		return p.buildSegfaultRootCause(event, info.PodKey)
	default:
		return p.buildUnknownRootCause(event, info)
	}
}

// buildOOMRootCause builds root cause for OOM kill
func (p *PerformanceCorrelator) buildOOMRootCause(event *domain.UnifiedEvent, podKey string) *RootCause {
	return &RootCause{
		EventID:     event.ID,
		Confidence:  CriticalConfidence,
		Description: "Container killed due to Out Of Memory",
		Evidence: CreateEvidenceData(
			[]string{event.ID},
			[]string{podKey},
			map[string]string{
				"exit_code": "137",
				"signal":    "SIGKILL from OOM killer",
				"cause":     "Container exceeded memory limits",
			},
		),
	}
}

// buildGeneralErrorRootCause builds root cause for general application errors
func (p *PerformanceCorrelator) buildGeneralErrorRootCause(event *domain.UnifiedEvent, podKey string, recentEvents []*domain.UnifiedEvent) *RootCause {
	// Check if config related
	var configAccess *domain.UnifiedEvent
	for _, e := range recentEvents {
		if p.getMetadata(e, "event_type") == "file_open" && strings.Contains(p.getMetadata(e, "filename"), "config") {
			configAccess = e
			break
		}
	}

	if configAccess != nil {
		return &RootCause{
			EventID:     event.ID,
			Confidence:  LowConfidence,
			Description: "Application error, possibly configuration related",
			Evidence: CreateEvidenceData(
				[]string{event.ID, configAccess.ID},
				[]string{podKey},
				map[string]string{
					"exit_code":   "1",
					"cause":       "application error",
					"config_file": p.getMetadata(configAccess, "filename"),
				},
			),
		}
	}

	return &RootCause{
		EventID:     event.ID,
		Confidence:  VeryLowConfidence,
		Description: "Application startup or runtime error",
		Evidence: CreateEvidenceData(
			[]string{event.ID},
			[]string{podKey},
			map[string]string{
				"exit_code":      "1",
				"recommendation": "Check application logs for specific error",
			},
		),
	}
}

// buildSegfaultRootCause builds root cause for segmentation fault
func (p *PerformanceCorrelator) buildSegfaultRootCause(event *domain.UnifiedEvent, podKey string) *RootCause {
	return &RootCause{
		EventID:     event.ID,
		Confidence:  HighConfidence,
		Description: "Segmentation fault - memory access violation",
		Evidence: CreateEvidenceData(
			[]string{event.ID},
			[]string{podKey},
			map[string]string{
				"exit_code": "139",
				"signal":    "SIGSEGV",
				"cause":     "Application bug or corrupted memory",
			},
		),
	}
}

// buildUnknownRootCause builds root cause for unknown exit codes
func (p *PerformanceCorrelator) buildUnknownRootCause(event *domain.UnifiedEvent, info CrashInfo) *RootCause {
	return &RootCause{
		EventID:     event.ID,
		Confidence:  VeryLowConfidence,
		Description: fmt.Sprintf("Unknown exit code: %s", info.ExitCode),
		Evidence: CreateEvidenceData(
			[]string{event.ID},
			[]string{info.PodKey},
			map[string]string{
				"exit_code":      info.ExitCode,
				"recommendation": "Check application logs for details",
			},
		),
	}
}

// Container waiting (image pull, etc)
func (p *PerformanceCorrelator) handleContainerWaiting(ctx context.Context, event *domain.UnifiedEvent) ([]*CorrelationResult, error) {
	reason := p.getMetadata(event, "waiting_reason")
	message := p.getMetadata(event, "waiting_message")

	result := p.buildContainerWaitingResult(event, reason)
	p.setContainerWaitingRootCause(result, event, reason, message)
	p.setContainerWaitingImpact(result, event)

	return []*CorrelationResult{result}, nil
}

// buildContainerWaitingResult creates the base container waiting correlation result
func (p *PerformanceCorrelator) buildContainerWaitingResult(event *domain.UnifiedEvent, reason string) *CorrelationResult {
	return &CorrelationResult{
		ID:         fmt.Sprintf("perf-waiting-%s", event.ID),
		Type:       "startup_failure",
		Confidence: CriticalConfidence,
		Events:     []string{event.ID},
		Summary:    fmt.Sprintf("Container cannot start: %s", reason),
		Details: CorrelationDetails{
			Pattern:        "Container startup failure",
			Algorithm:      "waiting_reason_analyzer",
			ProcessingTime: time.Since(event.Timestamp),
			DataPoints:     1,
		},
		StartTime: event.Timestamp,
		EndTime:   event.Timestamp,
	}
}

// setContainerWaitingRootCause determines and sets root cause based on waiting reason
func (p *PerformanceCorrelator) setContainerWaitingRootCause(result *CorrelationResult, event *domain.UnifiedEvent, reason, message string) {
	switch reason {
	case "ImagePullBackOff", "ErrImagePull":
		result.RootCause = p.buildImagePullRootCause(event, reason, message)
	case "CreateContainerConfigError":
		result.RootCause = p.buildContainerConfigRootCause(event)
	}
}

// buildImagePullRootCause creates root cause for image pull failures
func (p *PerformanceCorrelator) buildImagePullRootCause(event *domain.UnifiedEvent, reason, message string) *RootCause {
	return &RootCause{
		EventID:     event.ID,
		Confidence:  CriticalConfidence,
		Description: "Cannot pull container image",
		Evidence: CreateEvidenceData(
			[]string{event.ID},
			[]string{p.getPodKey(event)},
			map[string]string{
				"waiting_reason":  reason,
				"waiting_message": message,
				"check_1":         "Registry may be unreachable",
				"check_2":         "Image name may be incorrect",
				"check_3":         "Registry credentials may be missing",
			},
		),
	}
}

// buildContainerConfigRootCause creates root cause for container config errors
func (p *PerformanceCorrelator) buildContainerConfigRootCause(event *domain.UnifiedEvent) *RootCause {
	return &RootCause{
		EventID:     event.ID,
		Confidence:  HighConfidence,
		Description: "Container configuration error",
		Evidence: CreateEvidenceData(
			[]string{event.ID},
			[]string{p.getPodKey(event)},
			map[string]string{
				"error_type": "CreateContainerConfigError",
				"check_1":    "ConfigMap or Secret may be missing",
				"check_2":    "Volume mounts may be invalid",
			},
		),
	}
}

// setContainerWaitingImpact sets the impact information for container waiting
func (p *PerformanceCorrelator) setContainerWaitingImpact(result *CorrelationResult, event *domain.UnifiedEvent) {
	result.Impact = &Impact{
		Severity:  domain.EventSeverityCritical,
		Resources: []string{p.getPodKey(event)},
	}
}

// Network connection tracking
func (p *PerformanceCorrelator) handleNetworkConnection(ctx context.Context, event *domain.UnifiedEvent) ([]*CorrelationResult, error) {
	// Track service connections for later correlation
	if p.getMetadata(event, "service_name") != "" {
		connKey := fmt.Sprintf("%s:%s->%s:%s",
			p.getMetadata(event, "src_ip"), p.getMetadata(event, "src_port"),
			p.getMetadata(event, "dst_ip"), p.getMetadata(event, "dst_port"))

		p.connMu.Lock()
		p.serviceConnections[connKey] = &ServiceConnectionState{
			Source:      p.getMetadata(event, "k8s_name"),
			Destination: p.getMetadata(event, "service_name"),
			LastSeen:    event.Timestamp,
		}
		p.connMu.Unlock()
	}

	// For now, just track - correlate when service issues arise
	return nil, nil
}

// Service map updates
func (p *PerformanceCorrelator) handleServiceMapUpdate(ctx context.Context, event *domain.UnifiedEvent) ([]*CorrelationResult, error) {
	// Service map gives us visibility into connection patterns
	activeConns, _ := strconv.Atoi(p.getMetadata(event, "active_connections"))

	if activeConns == 0 {
		return []*CorrelationResult{{
			ID:         fmt.Sprintf("perf-svcmap-%s", event.ID),
			Type:       "service_isolation",
			Confidence: 0.7,
			Events:     []string{event.ID},
			Summary:    "No active service connections detected",
			Details: CorrelationDetails{
				Pattern:        "Service isolation detected",
				Algorithm:      "service_map_analyzer",
				ProcessingTime: time.Since(event.Timestamp),
				DataPoints:     1,
			},
			Impact: &Impact{
				Severity: domain.EventSeverityWarning,
			},
		}}, nil
	}

	return nil, nil
}

// Storage issues
func (p *PerformanceCorrelator) handleStorageIssue(ctx context.Context, event *domain.UnifiedEvent) ([]*CorrelationResult, error) {
	usagePercent, _ := strconv.ParseFloat(p.getMetadata(event, "storage_usage_percent"), 64)

	return []*CorrelationResult{{
		ID:         fmt.Sprintf("perf-storage-%s", event.ID),
		Type:       "storage_exhaustion",
		Confidence: HighConfidence,
		Events:     []string{event.ID},
		Summary:    fmt.Sprintf("Ephemeral storage at %.1f%% capacity", usagePercent),
		Details: CorrelationDetails{
			Pattern:        "Storage exhaustion",
			Algorithm:      "storage_pressure_analyzer",
			ProcessingTime: time.Since(event.Timestamp),
			DataPoints:     1,
		},
		RootCause: &RootCause{
			EventID:     event.ID,
			Confidence:  MediumHighConfidence,
			Description: "Excessive log output or temp file creation",
			Evidence: CreateEvidenceData(
				[]string{event.ID},
				[]string{p.getPodKey(event)},
				map[string]string{
					"storage_usage_percent": fmt.Sprintf("%.1f", usagePercent),
					"check_1":               "Check for verbose logging",
					"check_2":               "Look for temp file cleanup issues",
				},
			),
		},
		Impact: &Impact{
			Severity:  domain.EventSeverityWarning,
			Resources: []string{p.getPodKey(event)},
		},
	}}, nil
}

// Memory operations from eBPF
func (p *PerformanceCorrelator) handleMemoryOperation(ctx context.Context, event *domain.UnifiedEvent) ([]*CorrelationResult, error) {
	// Track but don't create correlations unless part of a pattern
	return nil, nil
}

// File operations from eBPF
func (p *PerformanceCorrelator) handleFileOperation(ctx context.Context, event *domain.UnifiedEvent) ([]*CorrelationResult, error) {
	filename := p.getMetadata(event, "filename")

	// Only correlate config/secret access for now
	if strings.Contains(filename, "configmap") || strings.Contains(filename, "secret") {
		return []*CorrelationResult{{
			ID:         fmt.Sprintf("perf-config-%s", event.ID),
			Type:       "configuration_change",
			Confidence: 0.6,
			Events:     []string{event.ID},
			Summary:    "Configuration file accessed",
			Details: CorrelationDetails{
				Pattern:        "Configuration file access",
				Algorithm:      "file_access_monitor",
				ProcessingTime: time.Since(event.Timestamp),
				DataPoints:     1,
			},
		}}, nil
	}

	return nil, nil
}

// Helper methods

func (p *PerformanceCorrelator) cacheEvent(event *domain.UnifiedEvent) {
	if event.K8sContext == nil {
		return
	}

	key := p.getPodKey(event)
	p.recentEvents.mu.Lock()
	defer p.recentEvents.mu.Unlock()

	p.recentEvents.events[key] = append(p.recentEvents.events[key], event)

	// Keep only recent events
	cutoff := time.Now().Add(-p.recentEvents.ttl)
	filtered := make([]*domain.UnifiedEvent, 0, len(p.recentEvents.events[key]))
	for _, e := range p.recentEvents.events[key] {
		if e.Timestamp.After(cutoff) {
			filtered = append(filtered, e)
		}
	}
	p.recentEvents.events[key] = filtered
}

func (p *PerformanceCorrelator) findRelatedEvents(podKey string, eventTypes []string, window time.Duration) []*domain.UnifiedEvent {
	p.recentEvents.mu.RLock()
	defer p.recentEvents.mu.RUnlock()

	// Pre-allocate with capacity for better performance
	eventsForKey := p.recentEvents.events[podKey]
	related := make([]*domain.UnifiedEvent, 0, len(eventsForKey))
	cutoff := time.Now().Add(-window)

	for _, event := range p.recentEvents.events[podKey] {
		if event.Timestamp.After(cutoff) {
			eventType := p.getMetadata(event, "event_type")
			for _, targetType := range eventTypes {
				if eventType == targetType {
					related = append(related, event)
					break
				}
			}
		}
	}

	return related
}

func (p *PerformanceCorrelator) getPodKey(event *domain.UnifiedEvent) string {
	if event.K8sContext != nil {
		return fmt.Sprintf("%s/%s", event.K8sContext.Namespace, event.K8sContext.Name)
	}
	// Fallback to metadata
	if ns := p.getMetadata(event, "k8s_namespace"); ns != "" {
		if name := p.getMetadata(event, "k8s_name"); name != "" {
			return fmt.Sprintf("%s/%s", ns, name)
		}
	}
	return "unknown"
}

func (p *PerformanceCorrelator) isMemoryLeakPattern(podKey string, currentUsage int64) bool {
	// Simple check: if we have 3+ memory events with increasing usage
	events := p.recentEvents.events[podKey]
	memEvents := make([]int64, 0)

	for _, e := range events {
		if p.getMetadata(e, "event_type") == "kubelet_memory_pressure" {
			if usage, err := strconv.ParseInt(p.getMetadata(e, "memory_usage"), 10, 64); err == nil {
				memEvents = append(memEvents, usage)
			}
		}
	}

	if len(memEvents) < 3 {
		return false
	}

	// Check if monotonically increasing
	for i := 1; i < len(memEvents); i++ {
		if memEvents[i] <= memEvents[i-1] {
			return false
		}
	}

	return true
}

// getMetadata retrieves metadata from event attributes
func (p *PerformanceCorrelator) getMetadata(event *domain.UnifiedEvent, key string) string {
	if event.Attributes != nil {
		if val, ok := event.Attributes[key].(string); ok {
			return val
		}
	}
	return ""
}<|MERGE_RESOLUTION|>--- conflicted
+++ resolved
@@ -285,33 +285,7 @@
 // setMemoryRootCause determines and sets the root cause for memory pressure
 func (p *PerformanceCorrelator) setMemoryRootCause(result *CorrelationResult, event *domain.UnifiedEvent, podKey string, workingSet, usage int64) {
 	if p.isMemoryLeakPattern(podKey, workingSet) {
-<<<<<<< HEAD
-		result.RootCause = &RootCause{
-			EventID:     event.ID,
-			Confidence:  0.85,
-			Description: "Possible memory leak detected",
-			Evidence: []string{
-				"Memory usage continuously increasing",
-				"No corresponding workload increase",
-				fmt.Sprintf("Working set: %d MB", workingSet/1024/1024),
-			},
-		}
-	} else if hasPriorThrottling {
-		// Memory pressure after CPU throttling indicates resource cascade
-		result.RootCause = &RootCause{
-			EventID:     event.ID,
-			Confidence:  0.8,
-			Description: "Memory pressure caused by CPU throttling",
-			Evidence: []string{
-				"Prior CPU throttling detected",
-				"Processing backlog leading to memory accumulation",
-				fmt.Sprintf("Usage: %d MB, Working Set: %d MB", usage/1024/1024, workingSet/1024/1024),
-			},
-		}
-		result.Summary = fmt.Sprintf("Memory pressure in %s following CPU throttling", podKey)
-=======
 		result.RootCause = p.buildMemoryLeakRootCause(event, podKey, workingSet)
->>>>>>> e58a90d6
 	} else {
 		result.RootCause = p.buildHighMemoryUsageRootCause(event, podKey, workingSet, usage)
 	}
