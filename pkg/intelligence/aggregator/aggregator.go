package aggregator

import (
	"context"
	"fmt"
	"time"

	"github.com/yairfalse/tapio/pkg/domain"
	"go.opentelemetry.io/otel"
	"go.opentelemetry.io/otel/metric"
	"go.opentelemetry.io/otel/trace"
	"go.uber.org/zap"
)

// CorrelationAggregator combines outputs from multiple correlators into a single answer
type CorrelationAggregator struct {
	logger *zap.Logger

	// OTEL instrumentation
	tracer              trace.Tracer
	aggregationDuration metric.Float64Histogram
}

// NewCorrelationAggregator creates a new aggregator
func NewCorrelationAggregator(logger *zap.Logger) *CorrelationAggregator {
	tracer := otel.Tracer("correlation-aggregator")
	meter := otel.Meter("correlation-aggregator")

	aggregationDuration, err := meter.Float64Histogram(
		"aggregator_aggregation_duration_ms",
		metric.WithDescription("Aggregation processing duration in milliseconds"),
	)
	if err != nil {
		logger.Warn("Failed to create aggregation duration histogram", zap.Error(err))
	}

	return &CorrelationAggregator{
		logger:              logger,
		tracer:              tracer,
		aggregationDuration: aggregationDuration,
	}
}

// Aggregate combines multiple correlator outputs into a final result
func (a *CorrelationAggregator) Aggregate(ctx context.Context, outputs []*CorrelatorOutput, event *domain.UnifiedEvent) (*FinalResult, error) {
	ctx, span := a.tracer.Start(ctx, "aggregator.aggregate")
	defer span.End()

	start := time.Now()
	defer func() {
		if a.aggregationDuration != nil {
			duration := time.Since(start).Seconds() * 1000
			a.aggregationDuration.Record(ctx, duration)
		}
	}()

	// Validate inputs
	if len(outputs) == 0 {
		return nil, fmt.Errorf("no correlator outputs to aggregate")
	}

	a.logger.Info("Starting aggregation", zap.String("event_id", event.ID))


	// Step 1: Extract all findings
	// Pre-allocate slice with total capacity to avoid reallocation

	totalFindings := 0
	for _, output := range outputs {
		totalFindings += len(output.Findings)
	}

	allFindings := make([]Finding, 0, totalFindings)
	for _, output := range outputs {
		allFindings = append(allFindings, output.Findings...)
	}

	if len(allFindings) == 0 {
		return &FinalResult{
			ID:         fmt.Sprintf("empty-%s", event.ID),
			Summary:    "No findings from correlators",
			RootCause:  "Unable to determine root cause",
			Confidence: 0.0,
			Timestamp:  time.Now(),
		}, nil
	}

	// Step 2: Pick the first finding with highest confidence
	bestFinding := allFindings[0]
	for _, finding := range allFindings {
		if finding.Confidence > bestFinding.Confidence {
			bestFinding = finding
		}
	}

<<<<<<< HEAD
	graphResults, err := a.graphStore.ExecuteQuery(ctx, cypherQuery, params)
	if err != nil {
		return nil, fmt.Errorf("graph query failed: %w", err)
	}

	// Process graph results - the actual type depends on the implementation
	// In production, this would need to handle the specific result type from the graph store
	if graphResults == nil {
		return nil, fmt.Errorf("no results from graph query")
	}
	
	// Log that we received results for observability
	a.logger.Debug("Graph query executed successfully",
		zap.String("resource_type", query.ResourceType),
		zap.String("namespace", query.Namespace),
		zap.String("name", query.Name))
	
	result := &AggregatedResult{
		ID: fmt.Sprintf("graph-%d", time.Now().Unix()),
		Resource: ResourceRef{
			Type:      query.ResourceType,
			Namespace: query.Namespace,
			Name:      query.Name,
=======
	// Step 3: Build simple result
	result := &FinalResult{
		ID:             fmt.Sprintf("agg-%d", time.Now().Unix()),
		Summary:        bestFinding.Message,
		RootCause:      bestFinding.Message,
		Confidence:     bestFinding.Confidence,
		Timestamp:      time.Now(),
		ProcessingTime: time.Since(start),
		Remediation: Remediation{
			Automatic: false,
			Steps:     []string{"Log: " + bestFinding.Message},
>>>>>>> e58a90d6
		},
	}

	a.logger.Info("Aggregation complete", zap.String("root_cause", result.RootCause))
	return result, nil
}<|MERGE_RESOLUTION|>--- conflicted
+++ resolved
@@ -93,31 +93,6 @@
 		}
 	}
 
-<<<<<<< HEAD
-	graphResults, err := a.graphStore.ExecuteQuery(ctx, cypherQuery, params)
-	if err != nil {
-		return nil, fmt.Errorf("graph query failed: %w", err)
-	}
-
-	// Process graph results - the actual type depends on the implementation
-	// In production, this would need to handle the specific result type from the graph store
-	if graphResults == nil {
-		return nil, fmt.Errorf("no results from graph query")
-	}
-	
-	// Log that we received results for observability
-	a.logger.Debug("Graph query executed successfully",
-		zap.String("resource_type", query.ResourceType),
-		zap.String("namespace", query.Namespace),
-		zap.String("name", query.Name))
-	
-	result := &AggregatedResult{
-		ID: fmt.Sprintf("graph-%d", time.Now().Unix()),
-		Resource: ResourceRef{
-			Type:      query.ResourceType,
-			Namespace: query.Namespace,
-			Name:      query.Name,
-=======
 	// Step 3: Build simple result
 	result := &FinalResult{
 		ID:             fmt.Sprintf("agg-%d", time.Now().Unix()),
@@ -129,7 +104,6 @@
 		Remediation: Remediation{
 			Automatic: false,
 			Steps:     []string{"Log: " + bestFinding.Message},
->>>>>>> e58a90d6
 		},
 	}
 
