--- conflicted
+++ resolved
@@ -61,20 +61,15 @@
 
 	a.logger.Info("Starting aggregation", zap.String("event_id", event.ID))
 
-<<<<<<< HEAD
+
 	// Step 1: Extract all findings
 	// Pre-allocate slice with total capacity to avoid reallocation
-=======
-	// Step 1: Extract all findings with pre-allocated capacity
->>>>>>> 5a42e191
+
 	totalFindings := 0
 	for _, output := range outputs {
 		totalFindings += len(output.Findings)
 	}
-<<<<<<< HEAD
 
-=======
->>>>>>> 5a42e191
 	allFindings := make([]Finding, 0, totalFindings)
 	for _, output := range outputs {
 		allFindings = append(allFindings, output.Findings...)
