#ifndef __TAPIO_COMMON_H
#define __TAPIO_COMMON_H

<<<<<<< HEAD
=======
// Basic type definitions
typedef unsigned char u8;
typedef unsigned short u16;
typedef unsigned int u32;
typedef unsigned long long u64;

typedef signed char s8;
typedef signed short s16;
typedef signed int s32;
typedef signed long long s64;

typedef unsigned long size_t;
typedef int bool;

#define true 1
#define false 0

// Type definitions that bpf_helpers.h expects
typedef __u16 __be16;
typedef __u32 __be32;
typedef __u32 __wsum;

>>>>>>> 7f26c5c5
// Common constants for eBPF programs
#ifndef ETH_P_IP
#define ETH_P_IP 0x0800
#endif

#ifndef TC_ACT_OK
#define TC_ACT_OK 0
#endif

#ifndef UINT32_MAX
#define UINT32_MAX 0xffffffff
#endif
<<<<<<< HEAD
=======

#ifndef BPF_F_CURRENT_CPU
#define BPF_F_CURRENT_CPU 0xffffffffULL
#endif

// BPF map types
#ifndef BPF_MAP_TYPE_HASH
#define BPF_MAP_TYPE_HASH 1
#endif

#ifndef BPF_MAP_TYPE_ARRAY
#define BPF_MAP_TYPE_ARRAY 2
#endif

#ifndef BPF_MAP_TYPE_PERF_EVENT_ARRAY
#define BPF_MAP_TYPE_PERF_EVENT_ARRAY 4
#endif

#ifndef BPF_MAP_TYPE_RINGBUF
#define BPF_MAP_TYPE_RINGBUF 27
#endif

#ifndef BPF_MAP_TYPE_LRU_HASH
#define BPF_MAP_TYPE_LRU_HASH 9
#endif

#ifndef BPF_ANY
#define BPF_ANY 0
#endif
>>>>>>> 7f26c5c5

// Maximum command name length
#define TASK_COMM_LEN 16

// Event types
#define EVENT_MEMORY_ALLOC 1
#define EVENT_MEMORY_FREE  2
#define EVENT_OOM_KILL     3
#define EVENT_PROCESS_EXIT 4

// Memory event structure (shared between eBPF and Go)
struct memory_event {
    u64 timestamp;      // Nanoseconds since boot
    u32 pid;           // Process ID
    u32 tid;           // Thread ID  
    u64 size;          // Allocation/free size
    u64 total_memory;  // Current total memory for process
    u32 event_type;    // EVENT_* constants
    char comm[TASK_COMM_LEN]; // Process name
    u8 in_container;   // 1 if in container, 0 if not
    u32 container_pid; // PID in container namespace
};

// Network event structure
struct network_event {
    u64 timestamp;
    u32 pid;
    u32 event_type;
    u32 src_ip;
    u32 dst_ip;
    u16 src_port;
    u16 dst_port;
    u32 bytes;
    u8 failed;         // 1 if connection failed
    char comm[TASK_COMM_LEN];
};

#endif /* __TAPIO_COMMON_H */<|MERGE_RESOLUTION|>--- conflicted
+++ resolved
@@ -1,8 +1,6 @@
 #ifndef __TAPIO_COMMON_H
 #define __TAPIO_COMMON_H
 
-<<<<<<< HEAD
-=======
 // Basic type definitions
 typedef unsigned char u8;
 typedef unsigned short u16;
@@ -25,7 +23,6 @@
 typedef __u32 __be32;
 typedef __u32 __wsum;
 
->>>>>>> 7f26c5c5
 // Common constants for eBPF programs
 #ifndef ETH_P_IP
 #define ETH_P_IP 0x0800
@@ -38,8 +35,6 @@
 #ifndef UINT32_MAX
 #define UINT32_MAX 0xffffffff
 #endif
-<<<<<<< HEAD
-=======
 
 #ifndef BPF_F_CURRENT_CPU
 #define BPF_F_CURRENT_CPU 0xffffffffULL
@@ -69,7 +64,6 @@
 #ifndef BPF_ANY
 #define BPF_ANY 0
 #endif
->>>>>>> 7f26c5c5
 
 // Maximum command name length
 #define TASK_COMM_LEN 16
