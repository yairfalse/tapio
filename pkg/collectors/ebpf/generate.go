package ebpf

// Unified CO-RE program generation
<<<<<<< HEAD
//go:generate go run github.com/cilium/ebpf/cmd/bpf2go -cc clang -cflags "-O2 -g -Wall -target bpf" -target amd64,arm64 unified bpf/unified.c -- -I./bpf -I./bpf/headers
=======
//go:generate go run github.com/cilium/ebpf/cmd/bpf2go -cc clang -cflags "-O2 -g -Wall -target bpf" -target amd64,arm64 -type event unified bpf/unified.c -- -I./bpf -I./bpf/headers

// K8s tracker CO-RE program generation
//go:generate go run github.com/cilium/ebpf/cmd/bpf2go -cc clang -cflags "-O2 -g -Wall -target bpf" -target amd64,arm64 -type k8s_event,k8s_pod_info k8stracker bpf/k8s_tracker.c -- -I./bpf -I./bpf/headers
>>>>>>> 40ce4f6a
<|MERGE_RESOLUTION|>--- conflicted
+++ resolved
@@ -1,11 +1,7 @@
 package ebpf
 
 // Unified CO-RE program generation
-<<<<<<< HEAD
-//go:generate go run github.com/cilium/ebpf/cmd/bpf2go -cc clang -cflags "-O2 -g -Wall -target bpf" -target amd64,arm64 unified bpf/unified.c -- -I./bpf -I./bpf/headers
-=======
 //go:generate go run github.com/cilium/ebpf/cmd/bpf2go -cc clang -cflags "-O2 -g -Wall -target bpf" -target amd64,arm64 -type event unified bpf/unified.c -- -I./bpf -I./bpf/headers
 
 // K8s tracker CO-RE program generation
-//go:generate go run github.com/cilium/ebpf/cmd/bpf2go -cc clang -cflags "-O2 -g -Wall -target bpf" -target amd64,arm64 -type k8s_event,k8s_pod_info k8stracker bpf/k8s_tracker.c -- -I./bpf -I./bpf/headers
->>>>>>> 40ce4f6a
+//go:generate go run github.com/cilium/ebpf/cmd/bpf2go -cc clang -cflags "-O2 -g -Wall -target bpf" -target amd64,arm64 -type k8s_event,k8s_pod_info k8stracker bpf/k8s_tracker.c -- -I./bpf -I./bpf/headers