--- conflicted
+++ resolved
@@ -51,17 +51,10 @@
 	// otelInstrumentation *otel.CollectorInstrumentation
 
 	// Production hardening components
-<<<<<<< HEAD
-	rateLimiter    *RateLimiter
-	circuitBreaker *CircuitBreaker
-	validator      *EventValidator
-	backpressure   *BackpressureController
-=======
 	rateLimiter     *RateLimiter
 	circuitBreaker  *CircuitBreaker
 	validator       *EventValidator
 	backpressure    *BackpressureController
->>>>>>> d64cb3a7
 	resourceMonitor *ResourceMonitor
 }
 
@@ -148,22 +141,14 @@
 		maxMemoryMB = int(config.MaxMemoryBytes / (1024 * 1024))
 	}
 	c.resourceMonitor = NewResourceMonitor(maxMemoryMB, 10000)
-<<<<<<< HEAD
-	
-=======
-
->>>>>>> d64cb3a7
+
 	// Set resource violation callbacks
 	c.resourceMonitor.SetMemoryCallback(func(usage uint64) {
 		fmt.Printf("eBPF collector memory limit exceeded: %d MB\n", usage/(1024*1024))
 		// Force garbage collection
 		c.resourceMonitor.ForceGC()
 	})
-<<<<<<< HEAD
-	
-=======
-
->>>>>>> d64cb3a7
+
 	c.resourceMonitor.SetGoroutineCallback(func(count int) {
 		fmt.Printf("eBPF collector goroutine limit exceeded: %d\n", count)
 	})
@@ -287,11 +272,7 @@
 		EventsProcessed: c.stats.eventsCollected.Load(),
 		EventsDropped:   c.stats.eventsDropped.Load(),
 		ErrorCount:      c.stats.errorCount.Load(),
-<<<<<<< HEAD
-		Metrics: c.getHealthMetrics(),
-=======
 		Metrics:         c.getHealthMetrics(),
->>>>>>> d64cb3a7
 	}
 }
 
