--- conflicted
+++ resolved
@@ -14,43 +14,4 @@
 		log.Printf("WARNING: failed to register DNS typed factory: %v", err)
 		log.Printf("DNS collector will not be available")
 	}
-<<<<<<< HEAD
-
-	// Also register legacy factory for backward compatibility
-	if err := factoryregistry.Register("dns", CreateCollector); err != nil {
-		// Log error but don't panic - this allows the application to continue
-		log.Printf("WARNING: failed to register DNS legacy factory: %v", err)
-	}
-}
-
-// CreateCollector creates a new DNS collector from config
-// DEPRECATED: This is for backward compatibility. Use the typed factory instead.
-func CreateCollector(config map[string]interface{}) (collectors.Collector, error) {
-	// Parse configuration
-	cfg := DefaultConfig()
-
-	// Override with provided config
-	if bufferSize, ok := config["buffer_size"].(int); ok {
-		cfg.BufferSize = bufferSize
-	}
-	if iface, ok := config["interface"].(string); ok {
-		cfg.Interface = iface
-	}
-	if enableEBPF, ok := config["enable_ebpf"].(bool); ok {
-		cfg.EnableEBPF = enableEBPF
-	}
-	if enableSocket, ok := config["enable_socket"].(bool); ok {
-		cfg.EnableSocket = enableSocket
-	}
-
-	// Use factory function - get name from config or default
-	name := "dns"
-	if n, ok := config["name"].(string); ok {
-		name = n
-	}
-
-	return NewCollector(name, cfg)
-}
-=======
-}
->>>>>>> 819eed8b
+}