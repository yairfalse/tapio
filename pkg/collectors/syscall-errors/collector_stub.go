--- conflicted
+++ resolved
@@ -11,39 +11,19 @@
 	"go.uber.org/zap"
 )
 
-<<<<<<< HEAD
-// Collector stub for non-Linux systems
-type Collector struct {
-	name      string
-	logger    *zap.Logger
-	eventChan chan *domain.ObservationEvent
-	stopped   bool
-}
-
-=======
->>>>>>> 9096d506
 // Config holds collector configuration
 type Config struct {
 	RingBufferSize    int
 	EventChannelSize  int
 	RateLimitMs       int
-<<<<<<< HEAD
-	EnabledCategories map[string]bool // Map for O(1) lookup
-	RequireAllMetrics bool            // If true, fail startup when metrics can't be created
-=======
 	EnabledCategories map[string]bool
 	RequireAllMetrics bool
->>>>>>> 9096d506
 }
 
 // DefaultConfig returns default configuration
 func DefaultConfig() *Config {
 	return &Config{
-<<<<<<< HEAD
-		RingBufferSize:   8 * 1024 * 1024,
-=======
 		RingBufferSize:   8 * 1024 * 1024, // 8MB
->>>>>>> 9096d506
 		EventChannelSize: 10000,
 		RateLimitMs:      100,
 		EnabledCategories: map[string]bool{
@@ -60,9 +40,34 @@
 	name      string
 	logger    *zap.Logger
 	eventChan chan *domain.ObservationEvent
+	stopped   bool
 }
 
-// NewCollector creates a new syscall error collector (stub for non-Linux)
+// Config holds collector configuration
+type Config struct {
+	RingBufferSize    int
+	EventChannelSize  int
+	RateLimitMs       int
+	EnabledCategories map[string]bool // Map for O(1) lookup
+	RequireAllMetrics bool            // If true, fail startup when metrics can't be created
+}
+
+// DefaultConfig returns default configuration
+func DefaultConfig() *Config {
+	return &Config{
+		RingBufferSize:   8 * 1024 * 1024,
+		EventChannelSize: 10000,
+		RateLimitMs:      100,
+		EnabledCategories: map[string]bool{
+			"file":    true,
+			"network": true,
+			"memory":  true,
+		},
+		RequireAllMetrics: false,
+	}
+}
+
+// NewCollector creates a stub collector for non-Linux systems
 func NewCollector(logger *zap.Logger, config *Config) (*Collector, error) {
 	if config == nil {
 		config = DefaultConfig()
@@ -104,9 +109,5 @@
 
 // IsHealthy checks if the collector is healthy
 func (c *Collector) IsHealthy() bool {
-<<<<<<< HEAD
 	return !c.stopped
-=======
-	return false // Always unhealthy on non-Linux
->>>>>>> 9096d506
 }