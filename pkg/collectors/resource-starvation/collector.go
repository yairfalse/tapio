--- conflicted
+++ resolved
@@ -254,7 +254,6 @@
 		Severity:  severity,
 
 		EventData: domain.EventDataContainer{
-<<<<<<< HEAD
 			// Use Kernel data for resource starvation events
 			Kernel: &domain.KernelData{
 				EventType:    EventType(event.EventType).String(),
@@ -265,36 +264,8 @@
 				Command:      c.bytesToString(event.VictimComm[:]),
 				CgroupID:     event.VictimCgroupID,
 				ErrorMessage: c.getPatternDescription(pattern),
-=======
 			// Using Custom field to store resource starvation data
-			Custom: map[string]string{
-				"starvation_type":      EventType(event.EventType).String(),
-				"wait_time_ms":         fmt.Sprintf("%.2f", waitTimeMS),
-				"run_time_ms":          fmt.Sprintf("%.2f", runTimeMS),
-				"cpu_core":             fmt.Sprintf("%d", event.CPUCore),
-				"victim_pid":           fmt.Sprintf("%d", event.VictimPID),
-				"victim_tgid":          fmt.Sprintf("%d", event.VictimTGID),
-				"victim_command":       c.bytesToString(event.VictimComm[:]),
-				"victim_priority":      fmt.Sprintf("%d", event.VictimPrio),
-				"victim_policy":        GetSchedulingPolicy(event.VictimPolicy),
-				"culprit_pid":          fmt.Sprintf("%d", event.CulpritPID),
-				"culprit_tgid":         fmt.Sprintf("%d", event.CulpritTGID),
-				"culprit_command":      c.bytesToString(event.CulpritComm[:]),
-				"culprit_runtime":      fmt.Sprintf("%.2f", float64(event.CulpritRuntime)/1_000_000),
-				"throttle_time_ms":     fmt.Sprintf("%.2f", throttleTimeMS),
-				"percent_throttled":    fmt.Sprintf("%.2f", c.calculateThrottlePercentage(event)),
-				"throttle_count":       fmt.Sprintf("%d", event.NrThrottled),
-				"severity_level":       GetSeverity(event.WaitTimeNS),
-				"estimated_latency_ms": fmt.Sprintf("%.2f", estimatedLatencyMS),
-				"wait_to_run_ratio":    fmt.Sprintf("%.2f", waitToRunRatio),
-				"pattern_type":         pattern,
-				"pattern_description":  c.getPatternDescription(pattern),
-				"pattern_confidence":   "0.8",
-				"is_recurring":         "false",
-				"victim_cgroup_id":     fmt.Sprintf("%d", event.VictimCgroupID),
-				"culprit_cgroup_id":    fmt.Sprintf("%d", event.CulpritCgroupID),
-				"stack_id":             fmt.Sprintf("%d", event.StackID),
->>>>>>> dc733b3c
+
 			},
 		},
 
@@ -334,7 +305,6 @@
 	// Map to generic kernel event types
 	switch et {
 	case EventSchedWait:
-<<<<<<< HEAD
 		return domain.EventTypeKernelCgroup // Scheduling delays often related to cgroups
 	case EventCFSThrottle:
 		return domain.EventTypeKernelCgroup // CFS throttling is cgroup-related
@@ -346,19 +316,7 @@
 		return domain.EventTypeKernelCgroup // Noisy neighbor affects cgroups
 	default:
 		return domain.EventTypeKernelProcess // Default to process event
-=======
-		return EventTypeSchedulingDelay
-	case EventCFSThrottle:
-		return EventTypeCFSThrottle
-	case EventPriorityInvert:
-		return EventTypePriorityInversion
-	case EventCoreMigrate:
-		return EventTypeCoreMigration
-	case EventNoisyNeighbor:
-		return EventTypeNoisyNeighbor
-	default:
-		return EventTypeResourceStarvation
->>>>>>> dc733b3c
+
 	}
 }
 
