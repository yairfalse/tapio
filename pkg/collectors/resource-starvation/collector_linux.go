//go:build linux
// +build linux

package resourcestarvation

import (
	"bytes"
	"context"
	"encoding/binary"
	"fmt"
	"io/ioutil"
	"path/filepath"
	"strings"
	"sync"
	"time"
	"unsafe"

	"github.com/cilium/ebpf"
	"github.com/cilium/ebpf/link"
	"github.com/cilium/ebpf/ringbuf"
	"go.opentelemetry.io/otel/attribute"
	"go.opentelemetry.io/otel/metric"
	"go.uber.org/zap"

	"github.com/yairfalse/tapio/pkg/collectors/resource-starvation/bpf"
)

// Default threshold values
const (
	DEFAULT_STARVATION_THRESHOLD_NS = 100000000 // 100ms
	DEFAULT_THROTTLE_THRESHOLD_NS   = 10000000  // 10ms
	DEFAULT_MIGRATION_THRESHOLD     = 10
)

type LinuxCollector struct {
	*Collector

	// eBPF resources
	bpfObjs *bpf.StarvationmonitorObjects
	links   []link.Link
	reader  *ringbuf.Reader

	// New: Maps for config, filters, dropped
	configMap      *ebpf.Map
	filterMap      *ebpf.Map
	droppedMap     *ebpf.Map
	stackTracesMap *ebpf.Map // For resolving stack IDs

	// Control channels
	stopCh chan struct{}
	doneCh chan struct{}
	wg     sync.WaitGroup

	// New: Metrics
	waitTimeHistogram metric.Float64Histogram
	droppedEvents     metric.Int64Counter

	// Error recovery
	errorCount        int
	lastError         error
	lastErrorTime     time.Time
	circuitBreakerOn  bool
	recoveryAttempts  int
	mu                sync.RWMutex
}

func NewLinuxCollector(config *Config, logger *zap.Logger) (*LinuxCollector, error) {
	baseCollector, err := NewCollector(config, logger)
	if err != nil {
		return nil, fmt.Errorf("failed to create base collector: %w", err)
	}

	if !bpf.IsSupported() {
		return nil, fmt.Errorf("eBPF not supported on this system")
	}

	// Assume meter from baseCollector or global
	meter := baseCollector.meter // Adjust as needed

	waitHist, err := meter.Float64Histogram("starvation.wait_time_ms", metric.WithDescription("Wait time distribution"))
	if err != nil {
		return nil, err
	}

	droppedCtr, err := meter.Int64Counter("starvation.dropped_events", metric.WithDescription("Dropped ring buffer events"))
	if err != nil {
		return nil, err
	}

	return &LinuxCollector{
		Collector:         baseCollector,
		stopCh:            make(chan struct{}),
		doneCh:            make(chan struct{}),
		waitTimeHistogram: waitHist,
		droppedEvents:     droppedCtr,
	}, nil
}

func (c *LinuxCollector) Start(ctx context.Context) error {
	ctx, span := c.tracer.Start(ctx, "linux_collector.start")
	defer span.End()

	// Validate configuration before starting
	if err := c.config.Validate(); err != nil {
		return fmt.Errorf("invalid configuration: %w", err)
	}

	c.logger.Info("Starting Linux resource starvation collector with eBPF",
		zap.String("config", c.config.String()))

	if err := c.loadeBPFProgram(); err != nil {
		return fmt.Errorf("failed to load eBPF program: %w", err)
	}

	// New: Pin and access additional maps
	c.configMap = c.bpfObjs.ConfigMap
	c.filterMap = c.bpfObjs.FilterMap
	c.droppedMap = c.bpfObjs.DroppedEvents
	c.stackTracesMap = c.bpfObjs.StackTraces

	if err := c.attachTracepoints(); err != nil {
		c.cleanup()
		return fmt.Errorf("failed to attach tracepoints: %w", err)
	}

	if err := c.setupRingBuffer(); err != nil {
		c.cleanup()
		return fmt.Errorf("failed to setup ring buffer: %w", err)
	}

	// Initialize thresholds from configuration
	// Convert milliseconds to nanoseconds for kernel
	starvationNS := uint64(c.config.StarvationThresholdMS) * 1_000_000
	severeNS := uint64(c.config.SevereThresholdMS) * 1_000_000
	criticalNS := uint64(c.config.CriticalThresholdMS) * 1_000_000
	
	if err := c.updateThreshold(0, starvationNS); err != nil {
		c.logger.Warn("Failed to set starvation threshold", zap.Error(err))
	}
	if err := c.updateThreshold(1, DEFAULT_THROTTLE_THRESHOLD_NS); err != nil {
		c.logger.Warn("Failed to set throttle threshold", zap.Error(err))
	}
	if err := c.updateThreshold(2, severeNS); err != nil {
		c.logger.Warn("Failed to set severe threshold", zap.Error(err))
	}
	if err := c.updateThreshold(3, DEFAULT_MIGRATION_THRESHOLD); err != nil {
		c.logger.Warn("Failed to set migration threshold", zap.Error(err))
	}
	// Also store critical threshold for later use
	if err := c.updateThreshold(4, criticalNS); err != nil {
		c.logger.Warn("Failed to set critical threshold", zap.Error(err))
	}

	// Configure PID filtering if specified
	if c.config.FilterPIDs != nil && len(c.config.FilterPIDs) > 0 {
		// Add marker to enable filtering
		if err := c.addFilter(0); err != nil {
			c.logger.Warn("Failed to enable PID filtering", zap.Error(err))
		}
		// Add each PID to track
		for _, pid := range c.config.FilterPIDs {
			if err := c.addFilter(pid); err != nil {
				c.logger.Warn("Failed to add PID filter", zap.Uint32("pid", pid), zap.Error(err))
			}
		}
		c.logger.Info("PID filtering enabled", zap.Int("pids", len(c.config.FilterPIDs)))
	}

	c.wg.Add(1)
	go c.processEvents(ctx) // Propagate ctx

	c.logger.Info("Linux resource starvation collector started successfully",
		zap.Bool("safe_mode", c.config.IsSafeMode()))
	return nil
}

// New: Method to update thresholds
func (c *LinuxCollector) updateThreshold(key uint32, val uint64) error {
	return c.configMap.Update(key, val, ebpf.UpdateAny)
}

// New: Method to add filter
func (c *LinuxCollector) addFilter(pid uint32) error {
	var val uint8 = 1
	return c.filterMap.Update(pid, val, ebpf.UpdateAny)
}

func (c *LinuxCollector) Stop() error {
	c.logger.Info("Stopping Linux resource starvation collector")

	close(c.stopCh)
	c.wg.Wait()

	// New: Log dropped events
	var key uint32 = 0
	var count uint64
	if err := c.droppedMap.Lookup(key, &count); err == nil {
		c.logger.Info("Total dropped events", zap.Uint64("count", count))
	}

	c.cleanup()
	c.logger.Info("Linux resource starvation collector stopped")
	return nil
}

func (c *LinuxCollector) loadeBPFProgram() error {
	c.logger.Debug("Loading eBPF program")

	spec, err := bpf.LoadStarvationmonitor()
	if err != nil {
		return fmt.Errorf("failed to load starvation monitor spec: %w", err)
	}

	objs := &bpf.StarvationmonitorObjects{}
<<<<<<< HEAD
	if err := spec.LoadAndAssign(objs, nil); err != nil {
		return fmt.Errorf("failed to load starvation monitor objects: %w", err)
=======
	
	// Try loading with default options first
	if err := spec.LoadAndAssign(objs, nil); err != nil {
		c.logger.Warn("Failed to load eBPF with default options, trying with relaxed verifier",
			zap.Error(err))
		
		// Try with relaxed verifier settings for older kernels
		opts := &ebpf.CollectionOptions{
			Programs: ebpf.ProgramOptions{
				LogLevel: ebpf.LogLevelInstruction,
				LogSize:  64 * 1024 * 1024, // 64MB log buffer
			},
		}
		
		if err := spec.LoadAndAssign(objs, opts); err != nil {
			// Log verifier output if available
			if c.config.EnableVerifierLogs {
				c.logger.Error("eBPF verifier output available in debug logs")
			}
			return fmt.Errorf("failed to load starvation monitor objects: %w", err)
		}
		c.logger.Info("eBPF program loaded with relaxed verifier settings")
>>>>>>> 4827dab2
	}

	c.bpfObjs = objs
	c.logger.Debug("eBPF program loaded successfully")
	return nil
}

func (c *LinuxCollector) attachTracepoints() error {
<<<<<<< HEAD
	c.logger.Debug("Attaching to kernel tracepoints")

	// Attach to sched_stat_wait (scheduling delays)
	schedWaitLink, err := link.Tracepoint("sched", "sched_stat_wait", c.bpfObjs.TraceSchedWait, nil)
=======
	c.logger.Debug("Attaching eBPF tracepoints")

	// Attach sched_stat_wait tracepoint
	tpWait, err := link.Tracepoint("sched", "sched_stat_wait", c.bpfObjs.TraceSchedWait, nil)
>>>>>>> 4827dab2
	if err != nil {
		return fmt.Errorf("failed to attach sched_stat_wait: %w", err)
	}
	c.links = append(c.links, tpWait)

<<<<<<< HEAD
	// Attach to sched_stat_runtime (runtime tracking)
	runtimeLink, err := link.Tracepoint("sched", "sched_stat_runtime", c.bpfObjs.TraceThrottle, nil)
=======
	// Attach sched_stat_runtime tracepoint
	tpRuntime, err := link.Tracepoint("sched", "sched_stat_runtime", c.bpfObjs.TraceThrottle, nil)
>>>>>>> 4827dab2
	if err != nil {
		return fmt.Errorf("failed to attach sched_stat_runtime: %w", err)
	}
	c.links = append(c.links, tpRuntime)

<<<<<<< HEAD
	// Attach to sched_migrate_task (CPU migrations)
	migrateLink, err := link.Tracepoint("sched", "sched_migrate_task", c.bpfObjs.TraceMigrate, nil)
=======
	// Attach sched_migrate_task tracepoint
	tpMigrate, err := link.Tracepoint("sched", "sched_migrate_task", c.bpfObjs.TraceMigrate, nil)
>>>>>>> 4827dab2
	if err != nil {
		return fmt.Errorf("failed to attach sched_migrate_task: %w", err)
	}
	c.links = append(c.links, tpMigrate)

<<<<<<< HEAD
	// Attach to sched_switch (context switches)
	switchLink, err := link.Tracepoint("sched", "sched_switch", c.bpfObjs.TraceSchedSwitch, nil)
=======
	// Attach sched_switch tracepoint
	tpSwitch, err := link.Tracepoint("sched", "sched_switch", c.bpfObjs.TraceSchedSwitch, nil)
>>>>>>> 4827dab2
	if err != nil {
		return fmt.Errorf("failed to attach sched_switch: %w", err)
	}
	c.links = append(c.links, tpSwitch)

	c.logger.Debug("eBPF tracepoints attached successfully", zap.Int("count", len(c.links)))
	return nil
}

func (c *LinuxCollector) setupRingBuffer() error {
	c.logger.Debug("Setting up ring buffer")

	reader, err := ringbuf.NewReader(c.bpfObjs.Events)
	if err != nil {
		return fmt.Errorf("failed to create ring buffer reader: %w", err)
	}

	c.reader = reader
	c.logger.Debug("Ring buffer set up successfully")
	return nil
}

func (c *LinuxCollector) processEvents(ctx context.Context) {
	defer c.wg.Done()
	defer close(c.doneCh)

	c.logger.Debug("Starting event processing loop")

	eventCount := uint64(0)
	errorCount := uint64(0)
	backoff := 100 * time.Millisecond
	maxBackoff := 1 * time.Second

	for {
		select {
		case <-c.stopCh:
			c.logger.Debug("Event processing stopped",
				zap.Uint64("total_events", eventCount),
				zap.Uint64("total_errors", errorCount))
			return
		default:
			// Check circuit breaker
			if c.isCircuitBreakerOpen() {
				if !c.tryRecovery(ctx) {
					time.Sleep(c.config.ErrorBackoffDuration)
					continue
				}
			}

			// Read events one by one (batch read not available in older versions)
			record, err := c.reader.Read()
			if err != nil {
				if err == ringbuf.ErrClosed {
					return
				}
				errorCount++
				c.handleError(err)
				c.logger.Warn("Failed to read batch from ring buffer", zap.Error(err))
				c.starvationEvents.Add(ctx, 1, metric.WithAttributes(attribute.String("status", "error")))

				// Exponential backoff
				time.Sleep(backoff)
				backoff = min(maxBackoff, backoff*2)
				continue
			}
			backoff = 100 * time.Millisecond // Reset on success
			c.resetErrorCount() // Reset error count on successful read

			if err := c.handleEvent(ctx, record.RawSample); err != nil {
				errorCount++
				c.logger.Warn("Failed to handle event", zap.Error(err))
			} else {
				eventCount++
			}

			// New: Check dropped events periodically
			if eventCount%100 == 0 {
				var key uint32 = 0
				var count uint64
				if err := c.droppedMap.Lookup(key, &count); err == nil && count > 0 {
					c.droppedEvents.Add(ctx, int64(count))
					c.logger.Warn("Detected dropped events", zap.Uint64("count", count))
				}
			}
		}
	}
}

func (c *LinuxCollector) handleEvent(ctx context.Context, rawData []byte) error {
	expectedSize := int(unsafe.Sizeof(StarvationEvent{}))
	if len(rawData) < expectedSize {
		return fmt.Errorf("event data too small: got %d, expected %d", len(rawData), expectedSize)
	}

	// New: Safe parsing with binary.Read
	var event StarvationEvent
	buf := bytes.NewReader(rawData)
	if err := binary.Read(buf, binary.LittleEndian, &event); err != nil {
		return fmt.Errorf("failed to parse event: %w", err)
	}

	// New: Tight validation
	if event.EventType < 1 || event.EventType > 5 {
		return fmt.Errorf("invalid event type: %d", event.EventType)
	}

	// New: Trim strings
	victimComm := strings.TrimRight(string(event.VictimComm[:]), "\x00")
	culpritComm := strings.TrimRight(string(event.CulpritComm[:]), "\x00")

	// Resolve cgroup paths (simple; improve with lib)
	victimCgroupPath := resolveCgroupPath(event.VictimCgroupID)
	_ = resolveCgroupPath(event.CulpritCgroupID) // culpritCgroupPath - unused for now

	// New: Resolve stack trace if stack_id >=0
	var stackTrace string
	if event.StackID >= 0 {
		// Resolve using stackTracesMap (implement resolution logic)
		// For example, iterate symbols; placeholder
		stackTrace = fmt.Sprintf("Stack trace ID: %d (resolution not implemented)", event.StackID)
	}

	// Process event (assume base handles it)
	if err := c.ProcessEvent(ctx, &event); err != nil {
		return fmt.Errorf("failed to process event: %w", err)
	}

	// New: Record histogram
	waitMs := float64(event.WaitTimeNS) / 1e6
	c.waitTimeHistogram.Record(ctx, waitMs,
		metric.WithAttributes(
			attribute.String("event_type", EventType(event.EventType).String()),
			attribute.String("victim_cgroup", victimCgroupPath),
		))

	// Log significant events
	if event.WaitTimeNS > 500_000_000 {
		c.logger.Debug("Significant starvation event detected",
			zap.String("event_type", EventType(event.EventType).String()),
			zap.Uint32("victim_pid", event.VictimPID),
			zap.Float64("wait_time_ms", waitMs),
			zap.String("victim_comm", victimComm),
			zap.String("victim_cgroup", victimCgroupPath),
			zap.String("stack_trace", stackTrace),
		)
	}

	// Update metrics
	c.starvationEvents.Add(ctx, 1, metric.WithAttributes(
		attribute.String("event_type", EventType(event.EventType).String()),
		attribute.String("status", "success"),
	))

	// Emit formatted event if debug enabled
	if c.config.DebugMode {
		c.logger.Info("Starvation event",
			zap.String("type", EventType(event.EventType).String()),
			zap.Uint32("victim_pid", event.VictimPID),
			zap.String("victim_comm", victimComm),
			zap.Uint32("culprit_pid", event.CulpritPID),
			zap.String("culprit_comm", culpritComm),
			zap.Float64("wait_time_ms", waitMs),
			zap.Uint32("cpu", event.CPUCore),
		)
	}

	return nil
}

// New: Simple cgroup resolver (read from /sys/fs/cgroup)
func resolveCgroupPath(id uint64) string {
	if id == 0 {
		return "/"
	}
	// Scan /sys/fs/cgroup for matching id (simplified; use lib for prod)
	// This is a placeholder implementation
	// In production, you'd want to use a proper cgroup library
	// or maintain a cache of cgroup ID to path mappings
	path := fmt.Sprintf("/sys/fs/cgroup/unified/%d", id)
	if data, err := ioutil.ReadFile(filepath.Join(path, "cgroup.controllers")); err == nil {
		// Parse the cgroup path from the file
		return strings.TrimSpace(string(data))
	}
	return fmt.Sprintf("cgroup:%d", id)
}

func (c *LinuxCollector) cleanup() {
	c.logger.Debug("Cleaning up eBPF resources")

	// Close ring buffer reader
	if c.reader != nil {
		c.reader.Close()
		c.reader = nil
	}

	// Detach links
	for _, l := range c.links {
		l.Close()
	}
	c.links = nil

	// Close eBPF objects
	if c.bpfObjs != nil {
		c.bpfObjs.Close()
		c.bpfObjs = nil
	}

	c.logger.Debug("eBPF resources cleaned up")
}

// Error recovery methods
func (c *LinuxCollector) handleError(err error) {
	c.mu.Lock()
	defer c.mu.Unlock()

	c.errorCount++
	c.lastError = err
	c.lastErrorTime = time.Now()

	if c.config.CircuitBreakerEnabled && c.errorCount >= c.config.CircuitBreakerThreshold {
		c.circuitBreakerOn = true
		c.logger.Error("Circuit breaker activated",
			zap.Int("error_count", c.errorCount),
			zap.Error(err))
		c.isHealthy.Store(false)
	}
}

func (c *LinuxCollector) resetErrorCount() {
	c.mu.Lock()
	defer c.mu.Unlock()

	if c.errorCount > 0 {
		c.logger.Info("Errors cleared after successful operation",
			zap.Int("previous_error_count", c.errorCount))
	}
	c.errorCount = 0
	c.lastError = nil
	c.circuitBreakerOn = false
	c.recoveryAttempts = 0
	c.isHealthy.Store(true)
}

func (c *LinuxCollector) isCircuitBreakerOpen() bool {
	c.mu.RLock()
	defer c.mu.RUnlock()
	return c.circuitBreakerOn
}

func (c *LinuxCollector) tryRecovery(ctx context.Context) bool {
	c.mu.Lock()
	defer c.mu.Unlock()

	c.recoveryAttempts++

	// Check if enough time has passed since last error
	if time.Since(c.lastErrorTime) < c.config.ErrorBackoffDuration {
		return false
	}

	c.logger.Info("Attempting recovery",
		zap.Int("attempt", c.recoveryAttempts))

	// Try a simple health check - check if we can read from maps
	var key uint32 = 0
	var count uint64
	if err := c.droppedMap.Lookup(key, &count); err != nil {
		c.logger.Warn("Recovery health check failed", zap.Error(err))
		return false
	}

	// If we got here, the eBPF subsystem seems responsive
	c.logger.Info("Recovery successful, resetting circuit breaker")
	c.errorCount = 0
	c.circuitBreakerOn = false
	c.recoveryAttempts = 0
	c.isHealthy.Store(true)
	return true
}

// Reload attempts to reload the eBPF program after failures
func (c *LinuxCollector) Reload(ctx context.Context) error {
	c.logger.Info("Attempting to reload eBPF program")

	// Clean up existing resources
	c.cleanup()

	// Give kernel time to clean up
	time.Sleep(100 * time.Millisecond)

	// Try to reload
	if err := c.loadeBPFProgram(); err != nil {
		return fmt.Errorf("failed to reload eBPF program: %w", err)
	}

	if err := c.attachTracepoints(); err != nil {
		c.cleanup()
		return fmt.Errorf("failed to reattach tracepoints: %w", err)
	}

	if err := c.setupRingBuffer(); err != nil {
		c.cleanup()
		return fmt.Errorf("failed to setup ring buffer on reload: %w", err)
	}

	c.resetErrorCount()
	c.logger.Info("eBPF program reloaded successfully")
	return nil
}

type CollectorStats struct {
	Platform      string `json:"platform"`
	EBPFEnabled   bool   `json:"ebpf_enabled"`
	LinksAttached int    `json:"links_attached"`
	DroppedEvents uint64 `json:"dropped_events"`
}

func (c *LinuxCollector) GetStats() CollectorStats {
	stats := CollectorStats{
		Platform:      "linux",
		EBPFEnabled:   c.bpfObjs != nil,
		LinksAttached: len(c.links),
	}

	var key uint32 = 0
	c.droppedMap.Lookup(key, &stats.DroppedEvents)
	return stats
}

func min(a, b time.Duration) time.Duration {
	if a < b {
		return a
	}
	return b
}<|MERGE_RESOLUTION|>--- conflicted
+++ resolved
@@ -212,33 +212,10 @@
 	}
 
 	objs := &bpf.StarvationmonitorObjects{}
-<<<<<<< HEAD
 	if err := spec.LoadAndAssign(objs, nil); err != nil {
 		return fmt.Errorf("failed to load starvation monitor objects: %w", err)
-=======
 	
-	// Try loading with default options first
-	if err := spec.LoadAndAssign(objs, nil); err != nil {
-		c.logger.Warn("Failed to load eBPF with default options, trying with relaxed verifier",
-			zap.Error(err))
-		
-		// Try with relaxed verifier settings for older kernels
-		opts := &ebpf.CollectionOptions{
-			Programs: ebpf.ProgramOptions{
-				LogLevel: ebpf.LogLevelInstruction,
-				LogSize:  64 * 1024 * 1024, // 64MB log buffer
-			},
-		}
-		
-		if err := spec.LoadAndAssign(objs, opts); err != nil {
-			// Log verifier output if available
-			if c.config.EnableVerifierLogs {
-				c.logger.Error("eBPF verifier output available in debug logs")
-			}
-			return fmt.Errorf("failed to load starvation monitor objects: %w", err)
-		}
-		c.logger.Info("eBPF program loaded with relaxed verifier settings")
->>>>>>> 4827dab2
+
 	}
 
 	c.bpfObjs = objs
@@ -247,53 +224,41 @@
 }
 
 func (c *LinuxCollector) attachTracepoints() error {
-<<<<<<< HEAD
 	c.logger.Debug("Attaching to kernel tracepoints")
 
 	// Attach to sched_stat_wait (scheduling delays)
 	schedWaitLink, err := link.Tracepoint("sched", "sched_stat_wait", c.bpfObjs.TraceSchedWait, nil)
-=======
 	c.logger.Debug("Attaching eBPF tracepoints")
 
 	// Attach sched_stat_wait tracepoint
 	tpWait, err := link.Tracepoint("sched", "sched_stat_wait", c.bpfObjs.TraceSchedWait, nil)
->>>>>>> 4827dab2
+
 	if err != nil {
 		return fmt.Errorf("failed to attach sched_stat_wait: %w", err)
 	}
 	c.links = append(c.links, tpWait)
 
-<<<<<<< HEAD
 	// Attach to sched_stat_runtime (runtime tracking)
 	runtimeLink, err := link.Tracepoint("sched", "sched_stat_runtime", c.bpfObjs.TraceThrottle, nil)
-=======
+
 	// Attach sched_stat_runtime tracepoint
-	tpRuntime, err := link.Tracepoint("sched", "sched_stat_runtime", c.bpfObjs.TraceThrottle, nil)
->>>>>>> 4827dab2
+
 	if err != nil {
 		return fmt.Errorf("failed to attach sched_stat_runtime: %w", err)
 	}
 	c.links = append(c.links, tpRuntime)
 
-<<<<<<< HEAD
 	// Attach to sched_migrate_task (CPU migrations)
 	migrateLink, err := link.Tracepoint("sched", "sched_migrate_task", c.bpfObjs.TraceMigrate, nil)
-=======
-	// Attach sched_migrate_task tracepoint
-	tpMigrate, err := link.Tracepoint("sched", "sched_migrate_task", c.bpfObjs.TraceMigrate, nil)
->>>>>>> 4827dab2
+
 	if err != nil {
 		return fmt.Errorf("failed to attach sched_migrate_task: %w", err)
 	}
 	c.links = append(c.links, tpMigrate)
 
-<<<<<<< HEAD
 	// Attach to sched_switch (context switches)
 	switchLink, err := link.Tracepoint("sched", "sched_switch", c.bpfObjs.TraceSchedSwitch, nil)
-=======
-	// Attach sched_switch tracepoint
-	tpSwitch, err := link.Tracepoint("sched", "sched_switch", c.bpfObjs.TraceSchedSwitch, nil)
->>>>>>> 4827dab2
+
 	if err != nil {
 		return fmt.Errorf("failed to attach sched_switch: %w", err)
 	}
