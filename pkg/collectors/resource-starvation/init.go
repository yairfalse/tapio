package resourcestarvation

import (
	"fmt"
	"time"

	"github.com/yairfalse/tapio/pkg/collectors"
	"github.com/yairfalse/tapio/pkg/collectors/orchestrator"
	"go.uber.org/zap"
)

// init registers the resource starvation collector factory with the collector registry
// Disabled until orchestrator API is available
/*
func init() {
	RegisterResourceStarvationCollector()
}
*/

// RegisterResourceStarvationCollector registers the resource starvation collector factory with the orchestrator
func RegisterResourceStarvationCollector() {
	factory := func(name string, config *orchestrator.CollectorConfigData, logger *zap.Logger) (collectors.Collector, error) {
		// Convert YAML config to resource starvation specific config
		starvationConfig := NewDefaultConfig()
		starvationConfig.Name = name

		// Apply configuration from YAML
		if config != nil {
			if config.BufferSize > 0 {
				starvationConfig.EventChannelSize = config.BufferSize
			}
			starvationConfig.EnableK8sEnrichment = true // Always enable for operational monitoring

			// Map YAML fields to resource starvation config
			if config.EnableEBPF {
				// eBPF is always enabled on Linux, but we can respect the disable flag
			}

			// Map noise reduction to sampling rate
			if config.NoiseReduction > 0 && config.NoiseReduction < 1.0 {
				starvationConfig.SampleRate = 1.0 - config.NoiseReduction
			}

			// Map poll interval to pattern detection window
			if config.PollInterval != "" {
				if interval, err := time.ParseDuration(config.PollInterval); err == nil {
					starvationConfig.PatternWindowSec = int(interval.Seconds())
				}
			}
		}

		// Create the resource starvation collector (base collector)
		baseCollector, err := NewCollector(starvationConfig, logger)
		if err != nil {
			return nil, fmt.Errorf("failed to create resource starvation collector %s: %w", name, err)
		}

		return baseCollector, nil
	}

	// Register the factory with the orchestrator
<<<<<<< HEAD
	// TODO: Uncomment when orchestrator.RegisterCollectorFactory is implemented
	// orchestrator.RegisterCollectorFactory("resource-starvation", factory)
	_ = factory // Suppress unused variable warning
=======
	// Disabled until orchestrator API is available
	_ = factory
	// orchestrator.RegisterCollectorFactory("resource-starvation", factory)
>>>>>>> 4827dab2
}

// CreateResourceStarvationCollector creates a new resource starvation collector with the given configuration
func CreateResourceStarvationCollector(config *collectors.CollectorConfig) (collectors.Collector, error) {
	starvationConfig := NewDefaultConfig()

	if config != nil {
		starvationConfig.EventChannelSize = config.BufferSize
		if config.Labels != nil {
			// Store labels for later use in event metadata
		}
	}

	return NewCollector(starvationConfig, zap.NewNop())
}<|MERGE_RESOLUTION|>--- conflicted
+++ resolved
@@ -59,15 +59,11 @@
 	}
 
 	// Register the factory with the orchestrator
-<<<<<<< HEAD
+
 	// TODO: Uncomment when orchestrator.RegisterCollectorFactory is implemented
 	// orchestrator.RegisterCollectorFactory("resource-starvation", factory)
 	_ = factory // Suppress unused variable warning
-=======
-	// Disabled until orchestrator API is available
-	_ = factory
-	// orchestrator.RegisterCollectorFactory("resource-starvation", factory)
->>>>>>> 4827dab2
+
 }
 
 // CreateResourceStarvationCollector creates a new resource starvation collector with the given configuration
