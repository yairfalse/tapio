package main

import (
	"context"
	"flag"
	"fmt"
	"log"
	"os"
	"os/signal"
	"strings"
	"syscall"
	"time"

	"github.com/yairfalse/tapio/pkg/collectors/common"
	"github.com/yairfalse/tapio/pkg/collectors/systemd"
	"golang.org/x/text/cases"
	"golang.org/x/text/language"
)

func main() {
	var (
		configType       = flag.String("config", "default", "Configuration type: default, critical, all")
		serviceFilter    = flag.String("services", "", "Comma-separated list of services to monitor")
		excludeServices  = flag.String("exclude", "", "Comma-separated list of services to exclude")
		unitTypes        = flag.String("unit-types", "service", "Comma-separated list of unit types to watch")
		pollInterval     = flag.Duration("poll-interval", 30*time.Second, "Polling interval for service scanning")
		bufferSize       = flag.Int("buffer-size", 1000, "Event buffer size")
		watchAllServices = flag.Bool("watch-all", false, "Watch all services")
		serverAddr       = flag.String("server", "", "Tapio server address (e.g., localhost:50051)")
		standalone       = flag.Bool("standalone", false, "Run in standalone mode without connecting to Tapio server")
	)
	flag.Parse()

	// Create configuration based on type
	var config systemd.Config
	switch *configType {
	case "critical":
		config = systemd.CriticalServicesConfig()
	case "all":
		config = systemd.AllServicesConfig()
	default:
		config = systemd.DefaultConfig()
	}

	// Override with command line flags
	config.Name = "systemd-collector-standalone"
	config.EventBufferSize = *bufferSize
	config.PollInterval = *pollInterval
	config.WatchAllServices = *watchAllServices

	if *serviceFilter != "" {
		config.ServiceFilter = strings.Split(*serviceFilter, ",")
		// Trim whitespace
		for i := range config.ServiceFilter {
			config.ServiceFilter[i] = strings.TrimSpace(config.ServiceFilter[i])
		}
	}

	if *excludeServices != "" {
		config.ServiceExclude = strings.Split(*excludeServices, ",")
		// Trim whitespace
		for i := range config.ServiceExclude {
			config.ServiceExclude[i] = strings.TrimSpace(config.ServiceExclude[i])
		}
	}

	if *unitTypes != "" {
		config.UnitTypes = strings.Split(*unitTypes, ",")
		// Trim whitespace
		for i := range config.UnitTypes {
			config.UnitTypes[i] = strings.TrimSpace(config.UnitTypes[i])
		}
	}

	// Create collector
	collector, err := systemd.NewCollector(config)
	if err != nil {
		log.Fatalf("Failed to create collector: %v", err)
	}

	// Create context with cancellation
	ctx, cancel := context.WithCancel(context.Background())
	defer cancel()

	// Handle signals
	sigChan := make(chan os.Signal, 1)
	signal.Notify(sigChan, syscall.SIGINT, syscall.SIGTERM)

	// Initialize Tapio gRPC client if server address is provided
<<<<<<< HEAD
	var tapioClient *common.TapioGRPCClient
=======
	var tapioClient *systemd.TapioGRPCClient
>>>>>>> 442948b5
	if *serverAddr != "" && !*standalone {
		tapioClient, err = systemd.NewTapioGRPCClient(*serverAddr)
		if err != nil {
			log.Fatalf("Failed to create Tapio gRPC client: %v", err)
		}
		fmt.Printf("Connected to Tapio server at %s\n", *serverAddr)
		defer tapioClient.Close()
	}

	// Start collector
	if err := collector.Start(ctx); err != nil {
		log.Fatalf("Failed to start collector: %v", err)
	}
	fmt.Println("systemd collector started successfully")

	// Get initial health
	health := collector.Health()
	if health.DBusConnected {
		fmt.Printf("Connected to D-Bus, systemd version: %s\n", health.SystemdVersion)
	}

	// Print configuration
	fmt.Printf("Configuration:\n")
	fmt.Printf("  Watch all services: %v\n", config.WatchAllServices)
	fmt.Printf("  Service filter: %v\n", config.ServiceFilter)
	fmt.Printf("  Service exclude: %v\n", config.ServiceExclude)
	fmt.Printf("  Unit types: %v\n", config.UnitTypes)
	fmt.Printf("  Poll interval: %v\n", config.PollInterval)

	// Start event processor
	go func() {
		eventCount := 0
		for unifiedEvent := range collector.Events() {
			eventCount++

			// Send event to Tapio server if connected
			if tapioClient != nil {
				if err := tapioClient.SendEvent(ctx, &unifiedEvent); err != nil {
					fmt.Printf("Failed to send event to server: %v\n", err)
				}
			}

			// Print event details in standalone mode or verbose output
			if *standalone || tapioClient == nil {
				fmt.Printf("\n[Event #%d] %s\n", eventCount, time.Now().Format(time.RFC3339))
				fmt.Printf("  ID: %s\n", unifiedEvent.ID)
				fmt.Printf("  Type: %s\n", unifiedEvent.Type)
				fmt.Printf("  Source: %s\n", unifiedEvent.Source)
				fmt.Printf("  Severity: %s\n", unifiedEvent.GetSeverity())

				// Print systemd-specific payload information from Application context
				if unifiedEvent.Application != nil && unifiedEvent.Application.Custom != nil {
					eventData := unifiedEvent.Application.Custom
					if unitName, ok := eventData["unit_name"].(string); ok {
						fmt.Printf("  Service: %s\n", unitName)
					}
					if unitType, ok := eventData["unit_type"].(string); ok {
						fmt.Printf("  Unit Type: %s\n", unitType)
					}

					oldState, hasOld := eventData["old_state"].(string)
					newState, hasNew := eventData["new_state"].(string)
					if hasOld && hasNew && oldState != "" {
						fmt.Printf("  State Change: %s -> %s\n", oldState, newState)
					} else if hasNew {
						fmt.Printf("  New State: %s\n", newState)
					}

					if exitCode, ok := eventData["exit_code"].(int); ok {
						fmt.Printf("  Exit Code: %d\n", exitCode)
					}

					if exitStatus, ok := eventData["exit_status"]; ok {
						fmt.Printf("  Exit Status: %v\n", exitStatus)
					}

					// Print important properties
					if properties, ok := eventData["properties"].(map[string]interface{}); ok {
						for key, value := range properties {
							if key == "result" || key == "sub_state" || key == "main_pid" {
								caser := cases.Title(language.English)
								fmt.Printf("  %s: %v\n", caser.String(strings.ReplaceAll(key, "_", " ")), value)
							}
						}
					}
				}
			} else if tapioClient != nil {
				// In server mode, just show brief status
				if eventCount%10 == 0 {
					fmt.Printf("\rEvents sent to server: %d", eventCount)
				}
			}
		}
	}()

	// Start health monitor
	go func() {
		ticker := time.NewTicker(30 * time.Second)
		defer ticker.Stop()

		for {
			select {
			case <-ticker.C:
				health := collector.Health()
				stats := collector.Statistics()

				fmt.Printf("\n=== Health Report ===\n")
				fmt.Printf("Status: %s - %s\n", health.Status, health.Message)
				fmt.Printf("D-Bus Connected: %v\n", health.DBusConnected)
				fmt.Printf("systemd Version: %s\n", health.SystemdVersion)
				fmt.Printf("Events: Collected=%d, Dropped=%d\n",
					health.EventsProcessed, health.EventsDropped)
				fmt.Printf("Services: Monitored=%d, Active=%d, Failed=%d\n",
					stats.ServicesMonitored, stats.ActiveServices, stats.FailedServices)
				fmt.Printf("D-Bus: Calls=%d, Errors=%d\n",
					stats.DBusCallsTotal, stats.DBusErrors)
				fmt.Printf("Reconnect Count: %d\n", stats.ReconnectCount)

			case <-ctx.Done():
				return
			}
		}
	}()

	// Wait for signal
	<-sigChan
	fmt.Println("\nShutting down...")

	// Stop collector
	if err := collector.Stop(); err != nil {
		log.Printf("Error stopping collector: %v", err)
	}

	// Get final statistics
	stats := collector.Statistics()
	fmt.Printf("\nFinal Statistics:\n")
	fmt.Printf("Total Events Collected: %d\n", stats.EventsCollected)
	fmt.Printf("Total Events Dropped: %d\n", stats.EventsDropped)
	fmt.Printf("Total D-Bus Calls: %d\n", stats.DBusCallsTotal)
	fmt.Printf("Total D-Bus Errors: %d\n", stats.DBusErrors)
	fmt.Printf("Services Monitored: %d\n", stats.ServicesMonitored)

	fmt.Println("Collector stopped successfully")
}

func getHostname() string {
	hostname, err := os.Hostname()
	if err != nil {
		return "localhost"
	}
	return hostname
}<|MERGE_RESOLUTION|>--- conflicted
+++ resolved
@@ -87,13 +87,9 @@
 	signal.Notify(sigChan, syscall.SIGINT, syscall.SIGTERM)
 
 	// Initialize Tapio gRPC client if server address is provided
-<<<<<<< HEAD
 	var tapioClient *common.TapioGRPCClient
-=======
-	var tapioClient *systemd.TapioGRPCClient
->>>>>>> 442948b5
 	if *serverAddr != "" && !*standalone {
-		tapioClient, err = systemd.NewTapioGRPCClient(*serverAddr)
+		tapioClient, err = common.NewTapioGRPCClient(*serverAddr)
 		if err != nil {
 			log.Fatalf("Failed to create Tapio gRPC client: %v", err)
 		}
