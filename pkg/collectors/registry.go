--- conflicted
+++ resolved
@@ -336,8 +336,6 @@
 			}
 		}
 	}
-<<<<<<< HEAD
-=======
 }
 
 // initializeOTEL sets up OpenTelemetry instrumentation
@@ -493,5 +491,4 @@
 			))
 	}
 	return nil
->>>>>>> 819eed8b
 }