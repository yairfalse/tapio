--- conflicted
+++ resolved
@@ -1,8 +1,4 @@
 //go:build linux
-<<<<<<< HEAD
-// +build linux
-=======
->>>>>>> f24407f5
 
 package kernel
 
