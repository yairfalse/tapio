// SPDX-License-Identifier: GPL-2.0
// Focused kernel monitoring - ConfigMap/Secret access ONLY

#include "../../bpf_common/vmlinux_minimal.h"

#ifdef __BPF_HELPERS_H__
#include <bpf/bpf_helpers.h>
#include <bpf/bpf_core_read.h>
#include <bpf/bpf_tracing.h>
#else
#include "../../bpf_common/helpers.h"
#endif

// Event types - ONLY what we actually monitor
#define EVENT_TYPE_CONFIGMAP_ACCESS   1
#define EVENT_TYPE_SECRET_ACCESS      2
<<<<<<< HEAD
#define EVENT_TYPE_CONFIG_ACCESS_FAILED 4  // Failed access with errno
=======
#define EVENT_TYPE_POD_SYSCALL        3  // For correlation purposes
>>>>>>> 9096d506

// Kernel event structure (must match Go struct)
struct kernel_event {
    __u64 timestamp;
    __u32 pid;
    __u32 tid;
    __u32 event_type;
    __u64 size;          // Kept for struct alignment
    char comm[16];
    __u64 cgroup_id;     // For pod correlation
    char pod_uid[36];    // Pod UID if available
    union {
        __u8 data[64];
        struct {
            char mount_path[60];  // ConfigMap/Secret mount path
            __s32 error_code;     // Error code for failed access
        } config_info;
    };
} __attribute__((packed));

// Single ring buffer for events - that's all we need
struct {
    __uint(type, BPF_MAP_TYPE_RINGBUF);
    __uint(max_entries, 256 * 1024); // 256KB buffer
} events SEC(".maps");

// Helper function to check if path is a ConfigMap mount
static __always_inline int is_configmap_path(const char *path) {
    const char configmap_pattern[] = "kubernetes.io~configmap";
    char buf[64];
    
    if (bpf_probe_read_user_str(buf, sizeof(buf), path) < 0) {
        return 0;
    }
    
    // Simple pattern matching for ConfigMap paths
    for (int i = 0; i < sizeof(buf) - sizeof(configmap_pattern); i++) {
        int match = 1;
        for (int j = 0; j < sizeof(configmap_pattern) - 1; j++) {
            if (buf[i + j] != configmap_pattern[j]) {
                match = 0;
                break;
            }
        }
        if (match) return 1;
    }
    return 0;
}

// Helper function to check if path is a Secret mount
static __always_inline int is_secret_path(const char *path) {
    const char secret_pattern[] = "kubernetes.io~secret";
    char buf[64];
    
    if (bpf_probe_read_user_str(buf, sizeof(buf), path) < 0) {
        return 0;
    }
    
    // Simple pattern matching for Secret paths
    for (int i = 0; i < sizeof(buf) - sizeof(secret_pattern); i++) {
        int match = 1;
        for (int j = 0; j < sizeof(secret_pattern) - 1; j++) {
            if (buf[i + j] != secret_pattern[j]) {
                match = 0;
                break;
            }
        }
        if (match) return 1;
    }
    return 0;
}

// Helper to get cgroup ID for container correlation
static __always_inline __u64 get_cgroup_id() {
    // Use the BPF helper function to get current cgroup ID
    // This is more portable across kernel versions
    __u64 cgroup_id = bpf_get_current_cgroup_id();
    return cgroup_id;
}

// Track pending openat operations for error correlation
struct {
    __uint(type, BPF_MAP_TYPE_HASH);
    __uint(max_entries, 10240);
    __type(key, __u64);   // TID
    __type(value, __u64); // Filename pointer
} pending_openat SEC(".maps");

// Main tracepoint for openat syscall - catches ConfigMap/Secret access
SEC("tracepoint/syscalls/sys_enter_openat")
int trace_openat(struct trace_event_raw_sys_enter *ctx) {
    // Get the filename from syscall arguments
    const char *filename = (const char *)ctx->args[1];
    if (!filename) {
        return 0;
    }
    
    // Check if this is a ConfigMap or Secret access
    int is_configmap = is_configmap_path(filename);
    int is_secret = is_secret_path(filename);
    
    if (!is_configmap && !is_secret) {
        return 0;  // Not interested in other files
    }
    
    // Store filename pointer for error tracking in sys_exit
    __u64 tid = bpf_get_current_pid_tgid() & 0xFFFFFFFF;
    __u64 filename_ptr = (__u64)filename;
    bpf_map_update_elem(&pending_openat, &tid, &filename_ptr, BPF_ANY);
    
    return 0;
}

// Exit tracepoint for openat syscall - captures success or failure
SEC("tracepoint/syscalls/sys_exit_openat")
int trace_openat_exit(struct trace_event_raw_sys_exit *ctx) {
    __u64 tid = bpf_get_current_pid_tgid() & 0xFFFFFFFF;
    
    // Check if we tracked this openat
    __u64 *filename_ptr = bpf_map_lookup_elem(&pending_openat, &tid);
    if (!filename_ptr) {
        return 0;  // Not a tracked operation
    }
    
    const char *filename = (const char *)*filename_ptr;
    __s64 ret = ctx->ret;
    
    // Remove from pending map
    bpf_map_delete_elem(&pending_openat, &tid);
    
    // Only report failures (ret < 0 means error)
    if (ret >= 0) {
        // Success - report normal config access event
        struct kernel_event *event = bpf_ringbuf_reserve(&events, sizeof(*event), 0);
        if (!event) {
            return 0;
        }
        
        // Determine if it's a secret or configmap
        int is_secret = is_secret_path(filename);
        
        // Fill event info
        event->timestamp = bpf_ktime_get_ns();
        event->pid = bpf_get_current_pid_tgid() >> 32;
        event->tid = tid;
        event->event_type = is_secret ? EVENT_TYPE_SECRET_ACCESS : EVENT_TYPE_CONFIGMAP_ACCESS;
        event->size = 0;
        event->cgroup_id = get_cgroup_id();
        event->config_info.error_code = 0;  // Success
        
        // Get process name
        bpf_get_current_comm(&event->comm, sizeof(event->comm));
        
        // Copy mount path
        bpf_probe_read_user_str(&event->config_info.mount_path, 
                                sizeof(event->config_info.mount_path), 
                                filename);
        
        // Clear pod_uid for now
        __builtin_memset(event->pod_uid, 0, sizeof(event->pod_uid));
        
        // Submit event
        bpf_ringbuf_submit(event, 0);
    } else {
        // Failure - report failed access event
        struct kernel_event *event = bpf_ringbuf_reserve(&events, sizeof(*event), 0);
        if (!event) {
            return 0;
        }
        
        // Fill event info for failure
        event->timestamp = bpf_ktime_get_ns();
        event->pid = bpf_get_current_pid_tgid() >> 32;
        event->tid = tid;
        event->event_type = EVENT_TYPE_CONFIG_ACCESS_FAILED;
        event->size = 0;
        event->cgroup_id = get_cgroup_id();
        event->config_info.error_code = -ret;  // Convert negative errno to positive
        
        // Get process name
        bpf_get_current_comm(&event->comm, sizeof(event->comm));
        
        // Copy mount path (the path that failed)
        bpf_probe_read_user_str(&event->config_info.mount_path, 
                                sizeof(event->config_info.mount_path), 
                                filename);
        
        // Clear pod_uid for now
        __builtin_memset(event->pod_uid, 0, sizeof(event->pod_uid));
        
        // Submit event
        bpf_ringbuf_submit(event, 0);
    }
    
    return 0;
}

char LICENSE[] SEC("license") = "GPL";<|MERGE_RESOLUTION|>--- conflicted
+++ resolved
@@ -14,11 +14,8 @@
 // Event types - ONLY what we actually monitor
 #define EVENT_TYPE_CONFIGMAP_ACCESS   1
 #define EVENT_TYPE_SECRET_ACCESS      2
-<<<<<<< HEAD
+#define EVENT_TYPE_POD_SYSCALL        3  // For correlation purposes
 #define EVENT_TYPE_CONFIG_ACCESS_FAILED 4  // Failed access with errno
-=======
-#define EVENT_TYPE_POD_SYSCALL        3  // For correlation purposes
->>>>>>> 9096d506
 
 // Kernel event structure (must match Go struct)
 struct kernel_event {
