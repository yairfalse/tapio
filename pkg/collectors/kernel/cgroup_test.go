--- conflicted
+++ resolved
@@ -96,11 +96,10 @@
 								safeParser := collectors.NewSafeParser()
 								event, err := collectors.SafeCast[KernelEvent](safeParser, rawEvent.Data)
 								require.NoError(t, err)
-<<<<<<< HEAD
+
 								events = append(events, *event)
-=======
-								events = append(events, event)
->>>>>>> 13a38d82
+
+
 							}
 						}
 					case <-timeout:
