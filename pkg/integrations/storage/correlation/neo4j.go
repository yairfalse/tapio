package correlation

import (
	"context"
	"encoding/json"
	"fmt"
	"time"

	"github.com/neo4j/neo4j-go-driver/v5/neo4j"
	"github.com/yairfalse/tapio/pkg/intelligence/correlation"
	"go.uber.org/zap"
)

// Neo4jStorage implements correlation.Storage using Neo4j
type Neo4jStorage struct {
	driver neo4j.DriverWithContext
	logger *zap.Logger
	config Neo4jConfig
}

// Neo4jConfig holds Neo4j configuration
type Neo4jConfig struct {
	URI      string
	Username string
	Password string
	Database string
}

// NewNeo4jStorage creates a new Neo4j storage adapter
func NewNeo4jStorage(ctx context.Context, logger *zap.Logger, config Neo4jConfig) (*Neo4jStorage, error) {
	if ctx == nil {
		ctx = context.Background()
	}

	driver, err := neo4j.NewDriverWithContext(
		config.URI,
		neo4j.BasicAuth(config.Username, config.Password, ""),
	)
	if err != nil {
		return nil, fmt.Errorf("failed to create Neo4j driver: %w", err)
	}

	// Verify connection with provided context
	verifyCtx, cancel := context.WithTimeout(ctx, 5*time.Second)
	defer cancel()

	if err := driver.VerifyConnectivity(verifyCtx); err != nil {
		return nil, fmt.Errorf("failed to verify Neo4j connectivity: %w", err)
	}

	storage := &Neo4jStorage{
		driver: driver,
		logger: logger,
		config: config,
	}

	// Create indexes with provided context
	indexCtx, cancel := context.WithTimeout(ctx, 30*time.Second)
	defer cancel()
	if err := storage.createIndexes(indexCtx); err != nil {
		return nil, fmt.Errorf("failed to create indexes: %w", err)
	}

	return storage, nil
}

// createIndexes creates necessary indexes for performance
func (s *Neo4jStorage) createIndexes(ctx context.Context) error {
	session := s.driver.NewSession(ctx, neo4j.SessionConfig{
		AccessMode:   neo4j.AccessModeWrite,
		DatabaseName: s.config.Database,
	})
	defer session.Close(ctx)

	indexes := []string{
		"CREATE INDEX IF NOT EXISTS FOR (c:Correlation) ON (c.id)",
		"CREATE INDEX IF NOT EXISTS FOR (c:Correlation) ON (c.traceId)",
		"CREATE INDEX IF NOT EXISTS FOR (c:Correlation) ON (c.startTime)",
		"CREATE INDEX IF NOT EXISTS FOR (c:Correlation) ON (c.type)",
		"CREATE INDEX IF NOT EXISTS FOR (e:Event) ON (e.id)",
		"CREATE INDEX IF NOT EXISTS FOR (r:Resource) ON (r.type, r.namespace, r.name)",
	}

	for _, index := range indexes {
		if _, err := session.Run(ctx, index, nil); err != nil {
			return fmt.Errorf("failed to create index: %w", err)
		}
	}

	return nil
}

// Store saves a correlation result
func (s *Neo4jStorage) Store(ctx context.Context, result *correlation.CorrelationResult) error {
	session := s.driver.NewSession(ctx, neo4j.SessionConfig{
		AccessMode:   neo4j.AccessModeWrite,
		DatabaseName: s.config.Database,
	})
	defer session.Close(ctx)

	// Serialize evidence and details for storage
	evidenceJSON, err := json.Marshal(result.Evidence)
	if err != nil {
		s.logger.Warn("Failed to marshal correlation evidence",
			zap.String("correlation_id", result.ID), zap.Error(err))
		// Use empty JSON object as fallback
		evidenceJSON = []byte("{}")
	}

	tx, err := session.BeginTransaction(ctx)
	if err != nil {
		return fmt.Errorf("failed to begin transaction: %w", err)
	}
	defer tx.Rollback(ctx)

	// Create the correlation node
	query := `
		CREATE (c:Correlation {
			id: $id,
			type: $type,
			confidence: $confidence,
			summary: $summary,
			details: $details,
			evidence: $evidence,
			startTime: datetime($startTime),
			endTime: datetime($endTime),
			traceId: $traceId,
			createdAt: datetime()
		})
	`

	params := map[string]interface{}{
		"id":         result.ID,
		"type":       result.Type,
		"confidence": result.Confidence,
		"summary":    result.Summary,
		"details":    result.Details,
		"evidence":   string(evidenceJSON),
		"startTime":  result.StartTime.Format(time.RFC3339),
		"endTime":    result.EndTime.Format(time.RFC3339),
		"traceId":    result.TraceID,
	}

	if _, err := tx.Run(ctx, query, params); err != nil {
		return fmt.Errorf("failed to create correlation node: %w", err)
	}

	// Create root cause if present
	if result.RootCause != nil {
		rootCauseQuery := `
			MATCH (c:Correlation {id: $correlationId})
			CREATE (rc:RootCause {
				eventId: $eventId,
				confidence: $confidence,
				description: $description,
				evidence: $evidence
			})
			CREATE (c)-[:HAS_ROOT_CAUSE]->(rc)
		`

		evidenceJSON, err := json.Marshal(result.RootCause.Evidence)
		if err != nil {
			s.logger.Warn("Failed to marshal root cause evidence",
				zap.String("correlation_id", result.ID), zap.Error(err))
			// Use empty JSON object as fallback
			evidenceJSON = []byte("{}")
		}
		params := map[string]interface{}{
			"correlationId": result.ID,
			"eventId":       result.RootCause.EventID,
			"confidence":    result.RootCause.Confidence,
			"description":   result.RootCause.Description,
			"evidence":      string(evidenceJSON),
		}

		if _, err := tx.Run(ctx, rootCauseQuery, params); err != nil {
			return fmt.Errorf("failed to create root cause: %w", err)
		}
	}

	// Create impact relationships
	if result.Impact != nil && len(result.Impact.Resources) > 0 {
		for _, resourceName := range result.Impact.Resources {
			// Parse resource format (namespace/name)
			var namespace, name string
			if n, err := fmt.Sscanf(resourceName, "%s/%s", &namespace, &name); err == nil && n == 2 {
				resourceQuery := `
					MATCH (c:Correlation {id: $correlationId})
					MERGE (r:Resource {name: $name, namespace: $namespace})
					CREATE (c)-[:AFFECTS {severity: $severity}]->(r)
				`

				params := map[string]interface{}{
					"correlationId": result.ID,
					"name":          name,
					"namespace":     namespace,
					"severity":      string(result.Impact.Severity),
				}

				if _, err := tx.Run(ctx, resourceQuery, params); err != nil {
					s.logger.Warn("Failed to create resource relationship",
						zap.String("resource", resourceName),
						zap.Error(err))
				}
			}
		}
	}

	// Link correlated events
	for _, eventID := range result.Events {
		eventQuery := `
			MATCH (c:Correlation {id: $correlationId})
			MERGE (e:Event {id: $eventId})
			CREATE (c)-[:INCLUDES_EVENT]->(e)
		`

		params := map[string]interface{}{
			"correlationId": result.ID,
			"eventId":       eventID,
		}

		if _, err := tx.Run(ctx, eventQuery, params); err != nil {
			s.logger.Warn("Failed to link event",
				zap.String("event", eventID),
				zap.Error(err))
		}
	}

	return tx.Commit(ctx)
}

// GetRecent retrieves recent correlations
func (s *Neo4jStorage) GetRecent(ctx context.Context, limit int) ([]*correlation.CorrelationResult, error) {
	session := s.driver.NewSession(ctx, neo4j.SessionConfig{
		AccessMode:   neo4j.AccessModeRead,
		DatabaseName: s.config.Database,
	})
	defer session.Close(ctx)

	query := `
		MATCH (c:Correlation)
		OPTIONAL MATCH (c)-[:HAS_ROOT_CAUSE]->(rc:RootCause)
		OPTIONAL MATCH (c)-[:AFFECTS]->(r:Resource)
		OPTIONAL MATCH (c)-[:INCLUDES_EVENT]->(e:Event)
		RETURN c, rc, collect(DISTINCT r) as resources, collect(DISTINCT e.id) as events
		ORDER BY c.startTime DESC
		LIMIT $limit
	`

	result, err := session.Run(ctx, query, map[string]interface{}{"limit": limit})
	if err != nil {
		return nil, fmt.Errorf("failed to query correlations: %w", err)
	}

	return s.parseResults(result)
}

// GetByTraceID retrieves correlations for a specific trace
func (s *Neo4jStorage) GetByTraceID(ctx context.Context, traceID string) ([]*correlation.CorrelationResult, error) {
	session := s.driver.NewSession(ctx, neo4j.SessionConfig{
		AccessMode:   neo4j.AccessModeRead,
		DatabaseName: s.config.Database,
	})
	defer session.Close(ctx)

	query := `
		MATCH (c:Correlation {traceId: $traceId})
		OPTIONAL MATCH (c)-[:HAS_ROOT_CAUSE]->(rc:RootCause)
		OPTIONAL MATCH (c)-[:AFFECTS]->(r:Resource)
		OPTIONAL MATCH (c)-[:INCLUDES_EVENT]->(e:Event)
		RETURN c, rc, collect(DISTINCT r) as resources, collect(DISTINCT e.id) as events
		ORDER BY c.startTime DESC
	`

	result, err := session.Run(ctx, query, map[string]interface{}{"traceId": traceID})
	if err != nil {
		return nil, fmt.Errorf("failed to query by trace ID: %w", err)
	}

	return s.parseResults(result)
}

// GetByTimeRange retrieves correlations within a time range
func (s *Neo4jStorage) GetByTimeRange(ctx context.Context, start, end time.Time) ([]*correlation.CorrelationResult, error) {
	session := s.driver.NewSession(ctx, neo4j.SessionConfig{
		AccessMode:   neo4j.AccessModeRead,
		DatabaseName: s.config.Database,
	})
	defer session.Close(ctx)

	query := `
		MATCH (c:Correlation)
		WHERE c.startTime >= datetime($start) AND c.startTime <= datetime($end)
		OPTIONAL MATCH (c)-[:HAS_ROOT_CAUSE]->(rc:RootCause)
		OPTIONAL MATCH (c)-[:AFFECTS]->(r:Resource)
		OPTIONAL MATCH (c)-[:INCLUDES_EVENT]->(e:Event)
		RETURN c, rc, collect(DISTINCT r) as resources, collect(DISTINCT e.id) as events
		ORDER BY c.startTime DESC
	`

	params := map[string]interface{}{
		"start": start.Format(time.RFC3339),
		"end":   end.Format(time.RFC3339),
	}

	result, err := session.Run(ctx, query, params)
	if err != nil {
		return nil, fmt.Errorf("failed to query by time range: %w", err)
	}

	return s.parseResults(result)
}

// GetByResource retrieves correlations affecting a specific resource
func (s *Neo4jStorage) GetByResource(ctx context.Context, resourceType, namespace, name string) ([]*correlation.CorrelationResult, error) {
	session := s.driver.NewSession(ctx, neo4j.SessionConfig{
		AccessMode:   neo4j.AccessModeRead,
		DatabaseName: s.config.Database,
	})
	defer session.Close(ctx)

	query := `
		MATCH (r:Resource {name: $name, namespace: $namespace})
		MATCH (c:Correlation)-[:AFFECTS]->(r)
		OPTIONAL MATCH (c)-[:HAS_ROOT_CAUSE]->(rc:RootCause)
		OPTIONAL MATCH (c)-[:AFFECTS]->(r2:Resource)
		OPTIONAL MATCH (c)-[:INCLUDES_EVENT]->(e:Event)
		RETURN c, rc, collect(DISTINCT r2) as resources, collect(DISTINCT e.id) as events
		ORDER BY c.startTime DESC
	`

	params := map[string]interface{}{
		"name":      name,
		"namespace": namespace,
	}

	result, err := session.Run(ctx, query, params)
	if err != nil {
		return nil, fmt.Errorf("failed to query by resource: %w", err)
	}

	return s.parseResults(result)
}

// Cleanup removes old correlations
func (s *Neo4jStorage) Cleanup(ctx context.Context, olderThan time.Duration) error {
	session := s.driver.NewSession(ctx, neo4j.SessionConfig{
		AccessMode:   neo4j.AccessModeWrite,
		DatabaseName: s.config.Database,
	})
	defer session.Close(ctx)

	cutoff := time.Now().Add(-olderThan)

	query := `
		MATCH (c:Correlation)
		WHERE c.createdAt < datetime($cutoff)
		OPTIONAL MATCH (c)-[r]-()
		DELETE r, c
		RETURN count(c) as deleted
	`

	result, err := session.Run(ctx, query, map[string]interface{}{
		"cutoff": cutoff.Format(time.RFC3339),
	})
	if err != nil {
		return fmt.Errorf("failed to cleanup old correlations: %w", err)
	}

	if result.Next(ctx) {
		record := result.Record()
		deleted, _ := record.Get("deleted")
		s.logger.Info("Cleaned up old correlations",
			zap.Int64("deleted", deleted.(int64)),
			zap.Duration("older_than", olderThan))
	}

	return nil
}

// parseResults converts Neo4j results to correlation results
func (s *Neo4jStorage) parseResults(result neo4j.ResultWithContext) ([]*correlation.CorrelationResult, error) {
	var correlations []*correlation.CorrelationResult

	// Use a derived context with timeout for result parsing
	parseCtx, cancel := context.WithTimeout(context.Background(), 30*time.Second)
	defer cancel()

	for result.Next(parseCtx) {
		record := result.Record()

		// Parse correlation node
		cNode, _ := record.Get("c")
		if cNode == nil {
			continue
		}

		c, ok := cNode.(neo4j.Node)
		if !ok {
			s.logger.Warn("Failed to cast correlation node to neo4j.Node")
			continue
		}
		props := c.Props

		id, ok := props["id"].(string)
		if !ok {
			s.logger.Warn("Missing or invalid correlation ID")
			continue
		}

		corrType, ok := props["type"].(string)
		if !ok {
			s.logger.Warn("Missing or invalid correlation type")
			continue
		}

		confidence, ok := props["confidence"].(float64)
		if !ok {
			confidence = 0.0 // Default value
		}

		summary, ok := props["summary"].(string)
		if !ok {
			summary = "" // Default value
		}

		details, ok := props["details"].(string)
		if !ok {
			details = "" // Default value
		}

		corr := &correlation.CorrelationResult{
			ID:         id,
			Type:       corrType,
			Confidence: confidence,
			Summary:    summary,
			Details:    details,
		}

		// Parse optional TraceID
		if traceID, ok := props["traceId"].(string); ok {
			corr.TraceID = traceID
		}

		// Parse timestamps
		if startTime, ok := props["startTime"].(time.Time); ok {
			corr.StartTime = startTime
		}
		if endTime, ok := props["endTime"].(time.Time); ok {
			corr.EndTime = endTime
		}

		// Parse evidence
		if evidenceStr, ok := props["evidence"].(string); ok {
			if err := json.Unmarshal([]byte(evidenceStr), &corr.Evidence); err != nil {
				s.logger.Warn("Failed to unmarshal correlation evidence",
					zap.String("correlation_id", corr.ID), zap.Error(err))
			}
		}

		// Parse root cause
		if rcNode, ok := record.Get("rc"); ok && rcNode != nil {
			if rc, ok := rcNode.(neo4j.Node); ok {
				rcProps := rc.Props

				eventID, ok := rcProps["eventId"].(string)
				if !ok {
					s.logger.Warn("Missing eventId in root cause")
				} else {
					rootCause := &correlation.RootCause{
						EventID: eventID,
					}

					if confidence, ok := rcProps["confidence"].(float64); ok {
						rootCause.Confidence = confidence
					}

<<<<<<< HEAD
			if evidenceStr, ok := rcProps["evidence"].(string); ok {
				if err := json.Unmarshal([]byte(evidenceStr), &rootCause.Evidence); err != nil {
					s.logger.Warn("Failed to unmarshal root cause evidence",
						zap.String("correlation_id", corr.ID),
						zap.String("event_id", rootCause.EventID), zap.Error(err))
				}
			}
=======
					if description, ok := rcProps["description"].(string); ok {
						rootCause.Description = description
					}

					if evidenceStr, ok := rcProps["evidence"].(string); ok {
						json.Unmarshal([]byte(evidenceStr), &rootCause.Evidence)
					}
>>>>>>> 8c6e2867

					corr.RootCause = rootCause
				}
			}
		}

		// Parse resources
		if resources, ok := record.Get("resources"); ok && resources != nil {
			if resourceList, ok := resources.([]interface{}); ok {
				var resourceNames []string

				for _, r := range resourceList {
					if node, ok := r.(neo4j.Node); ok {
						props := node.Props
						if namespace, ok := props["namespace"].(string); ok {
							if name, ok := props["name"].(string); ok {
								resourceNames = append(resourceNames, fmt.Sprintf("%s/%s", namespace, name))
							}
						}
					}
				}

				if len(resourceNames) > 0 {
					corr.Impact = &correlation.Impact{
						Resources: resourceNames,
					}
				}
			}
		}

		// Parse events
		if events, ok := record.Get("events"); ok && events != nil {
			if eventList, ok := events.([]interface{}); ok {
				for _, e := range eventList {
					if eventID, ok := e.(string); ok {
						corr.Events = append(corr.Events, eventID)
					}
				}
			}
		}

		correlations = append(correlations, corr)
	}

	return correlations, result.Err()
}

// safeGetString safely extracts a string value from Neo4j properties
func (s *Neo4jStorage) safeGetString(props map[string]interface{}, key string) string {
	value, exists := props[key]
	if !exists {
		return ""
	}
	if str, ok := value.(string); ok {
		return str
	}
	// Handle potential type variations from Neo4j
	if value != nil {
		return fmt.Sprintf("%v", value)
	}
	return ""
}

// safeGetFloat64 safely extracts a float64 value from Neo4j properties
func (s *Neo4jStorage) safeGetFloat64(props map[string]interface{}, key string) float64 {
	value, exists := props[key]
	if !exists {
		return 0.0
	}
	// Handle different numeric types from Neo4j
	switch v := value.(type) {
	case float64:
		return v
	case float32:
		return float64(v)
	case int64:
		return float64(v)
	case int:
		return float64(v)
	case int32:
		return float64(v)
	default:
		s.logger.Debug("Unexpected numeric type in Neo4j property",
			zap.String("key", key),
			zap.String("type", fmt.Sprintf("%T", v)),
			zap.Any("value", v))
		return 0.0
	}
}

// safeGetTime safely extracts a time.Time value from Neo4j properties
func (s *Neo4jStorage) safeGetTime(props map[string]interface{}, key string) time.Time {
	value, exists := props[key]
	if !exists {
		return time.Time{}
	}
	// Handle different time representations from Neo4j
	switch v := value.(type) {
	case time.Time:
		return v
	case string:
		// Try to parse RFC3339 format
		if t, err := time.Parse(time.RFC3339, v); err == nil {
			return t
		}
		// Try to parse other common formats
		formats := []string{
			time.RFC3339Nano,
			"2006-01-02T15:04:05.000Z07:00",
			"2006-01-02T15:04:05Z07:00",
		}
		for _, format := range formats {
			if t, err := time.Parse(format, v); err == nil {
				return t
			}
		}
		s.logger.Debug("Failed to parse time string from Neo4j",
			zap.String("key", key),
			zap.String("value", v))
	case int64:
		// Handle Unix timestamp
		return time.Unix(v, 0)
	default:
		s.logger.Debug("Unexpected time type in Neo4j property",
			zap.String("key", key),
			zap.String("type", fmt.Sprintf("%T", v)),
			zap.Any("value", v))
	}
	return time.Time{}
}

// Close closes the Neo4j driver
func (s *Neo4jStorage) Close(ctx context.Context) error {
	return s.driver.Close(ctx)
}<|MERGE_RESOLUTION|>--- conflicted
+++ resolved
@@ -475,7 +475,7 @@
 						rootCause.Confidence = confidence
 					}
 
-<<<<<<< HEAD
+
 			if evidenceStr, ok := rcProps["evidence"].(string); ok {
 				if err := json.Unmarshal([]byte(evidenceStr), &rootCause.Evidence); err != nil {
 					s.logger.Warn("Failed to unmarshal root cause evidence",
@@ -483,15 +483,10 @@
 						zap.String("event_id", rootCause.EventID), zap.Error(err))
 				}
 			}
-=======
 					if description, ok := rcProps["description"].(string); ok {
 						rootCause.Description = description
 					}
 
-					if evidenceStr, ok := rcProps["evidence"].(string); ok {
-						json.Unmarshal([]byte(evidenceStr), &rootCause.Evidence)
-					}
->>>>>>> 8c6e2867
 
 					corr.RootCause = rootCause
 				}
