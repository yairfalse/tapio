package grpc

import (
	"context"
	"fmt"
	"strings"
	"time"

	"github.com/yairfalse/tapio/pkg/domain"
	corrDomain "github.com/yairfalse/tapio/pkg/intelligence/correlation"
	pb "github.com/yairfalse/tapio/proto/gen/tapio/v1"
	"go.uber.org/zap"
	"google.golang.org/protobuf/types/known/durationpb"
	"google.golang.org/protobuf/types/known/structpb"
	"google.golang.org/protobuf/types/known/timestamppb"
)

// Helper methods for CorrelationServer

// validateAnalyzeEventsRequest validates the analyze events request
func (s *CorrelationServer) validateAnalyzeEventsRequest(req *pb.AnalyzeEventsRequest) error {
	if len(req.EventIds) == 0 && req.EventQuery == nil {
		return fmt.Errorf("either event_ids or event_query must be provided")
	}

	if len(req.EventIds) > s.config.MaxEventsPerAnalysis {
		return fmt.Errorf("too many event IDs provided: %d > %d", len(req.EventIds), s.config.MaxEventsPerAnalysis)
	}

	return nil
}

// validateSubscriptionRequest validates subscription requests
func (s *CorrelationServer) validateSubscriptionRequest(req *pb.SubscribeToCorrelationsRequest) error {
	// No required fields to validate in the current proto
	// We'll generate subscription ID server-side

	// Check subscription limits
	s.mu.RLock()
	activeCount := len(s.subscriptions)
	s.mu.RUnlock()
	if activeCount >= s.config.MaxSubscriptions {
		return fmt.Errorf("maximum number of subscriptions (%d) reached", s.config.MaxSubscriptions)
	}

	return nil
}

// getCorrelationByID retrieves a correlation by ID
func (s *CorrelationServer) getCorrelationByID(ctx context.Context, correlationID string) *pb.Correlation {
	// In a real implementation, this would query a correlation store
	// For now, return a mock correlation
	return &pb.Correlation{
		Id:               correlationID,
		Type:             pb.CorrelationType_CORRELATION_TYPE_SEMANTIC,
		Title:            "Mock Correlation",
		Description:      fmt.Sprintf("Mock correlation for ID: %s", correlationID),
		CorrelationScore: 0.85,
		Confidence:       0.80,
		EventIds:         []string{},
		DiscoveredAt:     timestamppb.Now(),
	}
}

// getSemanticGroupByID retrieves a semantic group by ID
func (s *CorrelationServer) getSemanticGroupByID(ctx context.Context, groupID string) *pb.SemanticGroup {
	// In a real implementation, this would query a semantic group store
	// For now, return a mock semantic group
	return &pb.SemanticGroup{
		Id:              groupID,
		Name:            "Mock Semantic Group",
		Description:     fmt.Sprintf("Mock semantic group for ID: %s", groupID),
		SemanticType:    "deployment",
		Intent:          "Application deployment sequence",
		ConfidenceScore: 0.75,
		EventIds:        []string{},
		StartTime:       timestamppb.Now(),
		EndTime:         timestamppb.Now(),
		Duration:        durationpb.New(5 * time.Minute),
	}
}

// convertProtoFilterToDomainFilter converts proto Filter to corrDomain.Filter
func (s *CorrelationServer) convertProtoFilterToDomainFilter(protoFilter *pb.Filter) *corrDomain.Filter {
	if protoFilter == nil {
		return &corrDomain.Filter{}
	}

	filter := &corrDomain.Filter{
		MinConfidence: s.config.MinConfidenceThreshold,
	}

	// Time range
	if protoFilter.TimeRange != nil {
		filter.TimeRange = &corrDomain.TimeRange{
			Start: protoFilter.TimeRange.Start.AsTime(),
			End:   protoFilter.TimeRange.End.AsTime(),
		}
	}

	// Limit
	if protoFilter.Limit > 0 {
		filter.Limit = int(protoFilter.Limit)
	}

	return filter
}

// convertEventQueryToFilter converts EventQuery to domain.Filter
func (s *CorrelationServer) convertEventQueryToFilter(query *pb.EventQuery) (*domain.Filter, error) {
	if query == nil {
		return &domain.Filter{}, nil
	}

	filter := &domain.Filter{}

	// Convert the query's filter
	if query.Filter != nil {
		if query.Filter.TimeRange != nil {
			filter.Since = query.Filter.TimeRange.Start.AsTime()
			filter.Until = query.Filter.TimeRange.End.AsTime()
		}
		if query.Filter.Limit > 0 {
			filter.Limit = int(query.Filter.Limit)
		}
	}

	return filter, nil
}

// passesCorrelationFilters checks if a correlation passes the query filters
func (s *CorrelationServer) passesCorrelationFilters(correlation *corrDomain.Correlation, query *pb.CorrelationQuery) bool {
	// Check confidence threshold
	if query.MinConfidence > 0 && correlation.Confidence < query.MinConfidence {
		return false
	}

	// Check correlation score threshold
	if query.MinCorrelationScore > 0 && correlation.Score < query.MinCorrelationScore {
		return false
	}

	// Check correlation types
	if len(query.CorrelationTypes) > 0 {
		typeMatch := false
		corrType := s.convertCorrelationTypeToProto(correlation.Type)
		for _, queryType := range query.CorrelationTypes {
			if corrType == queryType {
				typeMatch = true
				break
			}
		}
		if !typeMatch {
			return false
		}
	}

	return true
}

// enrichCorrelationsWithEvents adds event data to correlations
func (s *CorrelationServer) enrichCorrelationsWithEvents(ctx context.Context, correlations []*pb.Correlation) {
	for _, correlation := range correlations {
		if len(correlation.EventIds) > 0 {
			events, err := s.eventStore.Get(ctx, correlation.EventIds)
			if err != nil {
				s.logger.Warn("Failed to enrich correlation with events",
					zap.String("correlation_id", correlation.Id),
					zap.Error(err),
				)
				continue
			}

			// Note: Correlation proto doesn't have Events field
			// Events are associated with SemanticGroups instead
			s.logger.Debug("Events retrieved for correlation",
				zap.String("correlation_id", correlation.Id),
				zap.Int("event_count", len(events)),
			)
		}
	}
}

// enrichCorrelationsWithSemanticGroups adds semantic group data to correlations
func (s *CorrelationServer) enrichCorrelationsWithSemanticGroups(ctx context.Context, correlations []*pb.Correlation) {
	for _, correlation := range correlations {
		if len(correlation.SemanticGroupIds) > 0 {
			// In a real implementation, this would fetch semantic groups from storage
			// For now, just log that enrichment was requested
			s.logger.Debug("Enriching correlation with semantic groups",
				zap.String("correlation_id", correlation.Id),
				zap.Strings("group_ids", correlation.SemanticGroupIds),
			)
		}
	}
}

// enrichCorrelationsWithRootCause adds root cause analysis to correlations
func (s *CorrelationServer) enrichCorrelationsWithRootCause(ctx context.Context, correlations []*pb.Correlation) {
	for _, correlation := range correlations {
		// Note: Correlations don't have RootCause field directly
		// Root cause analysis is available on SemanticGroups
		// This method is kept for compatibility but logs that root cause
		// analysis should be accessed through semantic groups
		s.logger.Debug("Root cause analysis requested for correlation",
			zap.String("correlation_id", correlation.Id),
			zap.String("note", "Root cause analysis is available on semantic groups"),
		)
	}
}

// enrichCorrelationsWithPredictions adds prediction data to correlations
func (s *CorrelationServer) enrichCorrelationsWithPredictions(ctx context.Context, correlations []*pb.Correlation) {
	for _, correlation := range correlations {
		// Note: Correlations don't have Prediction field directly
		// Predictions are available on SemanticGroups
		// This method is kept for compatibility but logs that predictions
		// should be accessed through semantic groups
		s.logger.Debug("Predictions requested for correlation",
			zap.String("correlation_id", correlation.Id),
			zap.String("note", "Predictions are available on semantic groups"),
		)
	}
}

// enrichSemanticGroupsWithEvents adds event data to semantic groups
func (s *CorrelationServer) enrichSemanticGroupsWithEvents(ctx context.Context, groups []*pb.SemanticGroup) {
	for _, group := range groups {
		if len(group.EventIds) > 0 {
			events, err := s.eventStore.Get(ctx, group.EventIds)
			if err != nil {
				s.logger.Warn("Failed to enrich semantic group with events",
					zap.String("group_id", group.Id),
					zap.Error(err),
				)
				continue
			}

			// Convert domain events to proto events and add to group
			group.Events = make([]*pb.Event, len(events))
			for i, event := range events {
				group.Events[i] = s.convertDomainEventToProto(event)
			}
		}
	}
}

// enrichSemanticGroupsWithAnalysis adds analysis data to semantic groups
func (s *CorrelationServer) enrichSemanticGroupsWithAnalysis(ctx context.Context, groups []*pb.SemanticGroup) {
	for _, group := range groups {
		// Add impact assessment if missing
		if group.Impact == nil && s.config.EnableImpactAssessment {
			group.Impact = &pb.ImpactAssessment{
				Level:                   pb.ImpactAssessment_IMPACT_LEVEL_MEDIUM,
				BusinessImpactScore:     0.6,
				TechnicalImpactScore:    0.7,
				AffectedServices:        []string{"web-service", "api-gateway"},
				EstimatedDuration:       durationpb.New(30 * time.Minute),
				AffectedUsers:           1000,
				AffectedRequests:        5000,
				EstimatedCost:           2500.0,
				Currency:                "USD",
				CascadeProbability:      0.3,
				PotentialCascadeTargets: []string{"database", "cache-service"},
			}
		}

		// Add prediction if missing
		if group.Prediction == nil && s.config.EnablePredictions {
			group.Prediction = &pb.PredictedOutcome{
				Scenario:      "Issue resolution expected",
				Probability:   0.85,
				TimeToOutcome: durationpb.New(20 * time.Minute),
				Confidence:    0.75,
				PreventionActions: []string{
					"Monitor resource usage",
					"Check service dependencies",
				},
				PredictedEvents: []*pb.PredictedEvent{
					{
						Type:          pb.EventType_EVENT_TYPE_PROCESS,
						Severity:      pb.EventSeverity_EVENT_SEVERITY_WARNING,
						Description:   "Service restart event predicted",
						Probability:   0.8,
						EstimatedTime: durationpb.New(10 * time.Minute),
					},
				},
			}
		}

		// Add root cause analysis if missing
		if group.RootCause == nil && s.config.EnableRootCauseAnalysis {
			// Convert simple map to protobuf Struct for evidence data
			evidenceData, _ := structpb.NewStruct(map[string]interface{}{
<<<<<<< HEAD
				"pattern":   "connection_timeout",
				"frequency": 5,
			})

=======
				"pattern": "connection_timeout",
				"frequency": 5,
			})
			
>>>>>>> 91bd103b
			group.RootCause = &pb.RootCauseAnalysis{
				RootCauseSummary: "Configuration change triggered cascade",
				CausalFactors: []*pb.CausalFactor{
					{
						Id:                 fmt.Sprintf("root_cause_%s", group.Id),
						Description:        "Configuration change triggered cascade",
						ContributionWeight: 0.9,
						Category:           "configuration",
					},
				},
				ContributingFactors: []*pb.ContributingFactor{
					{
						Factor:   "Network latency increased",
						Weight:   0.3,
						Evidence: "Network monitoring metrics showing 200ms increase",
					},
				},
				Confidence: group.ConfidenceScore,
				Evidence: []*pb.Evidence{
					{
						Type:           "log_pattern",
						Description:    "Error pattern detected in logs",
						Data:           evidenceData,
						RelevanceScore: 0.9,
					},
				},
			}
		}
	}
}

// notifyCorrelationSubscribers sends updates to active subscribers
func (s *CorrelationServer) notifyCorrelationSubscribers(result *corrDomain.AnalysisResult) {
	s.mu.RLock()
	defer s.mu.RUnlock()

	// Create correlation updates for new correlations
	for _, correlation := range result.Correlations {
		protoCorr := s.convertCorrelationToProto(correlation)
		update := &pb.CorrelationUpdate{
			Type:            pb.CorrelationUpdate_UPDATE_TYPE_NEW_CORRELATION,
			Correlation:     protoCorr,
			UpdateTimestamp: timestamppb.Now(),
			UpdateMetadata: map[string]string{
				"analysis_id":      fmt.Sprintf("realtime_%d", time.Now().UnixNano()),
				"trigger_type":     "real_time_analysis",
				"confidence_score": fmt.Sprintf("%.2f", correlation.Confidence),
			},
		}

		// Send to matching subscribers
		for subID, subscription := range s.subscriptions {
			if s.correlationMatchesSubscription(correlation, subscription) {
				if updateChan, exists := s.subscribers[subID]; exists {
					select {
					case updateChan <- update:
						// Successfully sent
					default:
						// Channel full, log warning
						s.logger.Warn("Correlation subscription channel full, dropping update",
							zap.String("subscription_id", subID),
							zap.String("correlation_id", correlation.ID),
						)
					}
				}
			}
		}
	}

	// Create semantic group updates (using new correlation type since there's no specific semantic group update type)
	for _, group := range result.SemanticGroups {
		protoGroup := s.convertSemanticGroupToProto(group)
		update := &pb.CorrelationUpdate{
			Type:            pb.CorrelationUpdate_UPDATE_TYPE_NEW_CORRELATION,
			SemanticGroup:   protoGroup,
			UpdateTimestamp: timestamppb.Now(),
		}

		// Send to all subscribers (semantic groups are generally of interest)
		for subID := range s.subscribers {
			if updateChan, exists := s.subscribers[subID]; exists {
				select {
				case updateChan <- update:
					// Successfully sent
				default:
					s.logger.Warn("Semantic group subscription channel full, dropping update",
						zap.String("subscription_id", subID),
						zap.String("group_id", group.ID),
					)
				}
			}
		}
	}
}

// correlationMatchesSubscription checks if a correlation matches subscription criteria
func (s *CorrelationServer) correlationMatchesSubscription(correlation *corrDomain.Correlation, subscription *CorrelationSubscription) bool {
	// Check confidence threshold
	if correlation.Confidence < subscription.MinConfidence {
		return false
	}

	// Check correlation types
	if len(subscription.CorrelationTypes) > 0 {
		corrType := s.convertCorrelationTypeToProto(correlation.Type)
		typeMatch := false
		for _, subType := range subscription.CorrelationTypes {
			if corrType == subType {
				typeMatch = true
				break
			}
		}
		if !typeMatch {
			return false
		}
	}

	// Additional filter checks could be added here

	return true
}

// generateRecommendedActions creates actionable recommendations for a correlation
func (s *CorrelationServer) generateRecommendedActions(correlation *pb.Correlation) []*pb.RecommendedAction {
	var actions []*pb.RecommendedAction

	// Generate actions based on correlation type and severity
	switch correlation.Type {
	case pb.CorrelationType_CORRELATION_TYPE_SEMANTIC:
		actions = append(actions, &pb.RecommendedAction{
			Id:          fmt.Sprintf("action_investigate_%s", correlation.Id),
			Title:       "Investigate Semantic Pattern",
			Description: "Analyze the semantic relationship between correlated events",
			Type:        pb.RecommendedAction_ACTION_TYPE_INVESTIGATE,
			Priority:    pb.RecommendedAction_PRIORITY_MEDIUM,
			Commands:    []string{"kubectl logs", "kubectl describe"},
			Parameters: map[string]string{
				"correlation_id": correlation.Id,
				"confidence":     fmt.Sprintf("%.2f", correlation.Confidence),
			},
			ExpectedResult:    "Better understanding of event relationships",
			EstimatedDuration: durationpb.New(10 * time.Minute),
			RiskLevel:         "low",
			RiskDescription:   "Read-only investigation poses minimal risk",
		})

	case pb.CorrelationType_CORRELATION_TYPE_CAUSAL:
		actions = append(actions, &pb.RecommendedAction{
			Id:          fmt.Sprintf("action_mitigate_%s", correlation.Id),
			Title:       "Address Root Cause",
			Description: "Take action to address the identified causal relationship",
			Type:        pb.RecommendedAction_ACTION_TYPE_MITIGATE,
			Priority:    pb.RecommendedAction_PRIORITY_HIGH,
			Commands:    []string{"kubectl scale", "kubectl restart"},
			Parameters: map[string]string{
				"correlation_id": correlation.Id,
				"severity":       "high",
			},
			ExpectedResult:    "Resolution of underlying cause",
			EstimatedDuration: durationpb.New(20 * time.Minute),
			RiskLevel:         "medium",
			RiskDescription:   "Service restart may cause brief downtime",
		})

	case pb.CorrelationType_CORRELATION_TYPE_TEMPORAL:
		actions = append(actions, &pb.RecommendedAction{
			Id:          fmt.Sprintf("action_monitor_%s", correlation.Id),
			Title:       "Monitor Temporal Pattern",
			Description: "Set up monitoring for the identified temporal correlation",
			Type:        pb.RecommendedAction_ACTION_TYPE_PREVENT,
			Priority:    pb.RecommendedAction_PRIORITY_MEDIUM,
			Commands:    []string{"kubectl create", "kubectl apply"},
			Parameters: map[string]string{
				"correlation_id": correlation.Id,
				"pattern_type":   "temporal",
			},
			ExpectedResult:    "Early detection of similar patterns",
			EstimatedDuration: durationpb.New(15 * time.Minute),
			RiskLevel:         "low",
			RiskDescription:   "Monitoring setup poses minimal risk",
		})
	}

	// Add escalation action for high-confidence correlations
	if correlation.Confidence > 0.9 {
		actions = append(actions, &pb.RecommendedAction{
			Id:          fmt.Sprintf("action_escalate_%s", correlation.Id),
			Title:       "Escalate to Operations Team",
			Description: "High-confidence correlation requires immediate attention",
			Type:        pb.RecommendedAction_ACTION_TYPE_ESCALATE,
			Priority:    pb.RecommendedAction_PRIORITY_CRITICAL,
			Commands:    []string{"notify", "alert"},
			Parameters: map[string]string{
				"correlation_id": correlation.Id,
				"confidence":     fmt.Sprintf("%.2f", correlation.Confidence),
				"urgency":        "high",
			},
			ExpectedResult:    "Operations team engagement",
			EstimatedDuration: durationpb.New(5 * time.Minute),
			RiskLevel:         "low",
			RiskDescription:   "Notification poses no operational risk",
		})
	}

	return actions
}

// deduplicateAndPrioritizeActions removes duplicates and sorts by priority
func (s *CorrelationServer) deduplicateAndPrioritizeActions(actions []*pb.RecommendedAction) []*pb.RecommendedAction {
	// Use a map to deduplicate by title
	actionMap := make(map[string]*pb.RecommendedAction)
	for _, action := range actions {
		key := strings.ToLower(action.Title)
		if existing, exists := actionMap[key]; exists {
			// Keep the higher priority action
			if action.Priority > existing.Priority {
				actionMap[key] = action
			}
		} else {
			actionMap[key] = action
		}
	}

	// Convert back to slice and sort by priority
	var result []*pb.RecommendedAction
	for _, action := range actionMap {
		result = append(result, action)
	}

	// Sort by priority (highest first)
	// Critical = 4, High = 3, Medium = 2, Low = 1
	for i := 0; i < len(result); i++ {
		for j := i + 1; j < len(result); j++ {
			if result[i].Priority < result[j].Priority {
				result[i], result[j] = result[j], result[i]
			}
		}
	}

	return result
}

// Type conversion methods

// convertCorrelationToProto converts corrDomain.Correlation to pb.Correlation
func (s *CorrelationServer) convertCorrelationToProto(correlation *corrDomain.Correlation) *pb.Correlation {
	return &pb.Correlation{
		Id:               correlation.ID,
		Type:             s.convertCorrelationTypeToProto(correlation.Type),
		Title:            correlation.Title,
		Description:      correlation.Description,
		CorrelationScore: correlation.Score,
		Confidence:       correlation.Confidence,
		EventIds:         correlation.EventIDs,
		DiscoveredAt:     timestamppb.New(correlation.DiscoveredAt),
		// Note: Metadata field is a map[string]string in proto, but correlation.Metadata is map[string]interface{}
		// Converting interface{} values to strings
		Statistics: make(map[string]float64),
	}
}

// convertSemanticGroupToProto converts corrDomain.SemanticGroup to pb.SemanticGroup
func (s *CorrelationServer) convertSemanticGroupToProto(group *corrDomain.SemanticGroup) *pb.SemanticGroup {
	return &pb.SemanticGroup{
		Id:              group.ID,
		Name:            group.Name,
		Description:     group.Description,
		SemanticType:    group.SemanticType,
		Intent:          group.Intent,
		ConfidenceScore: group.Confidence,
		EventIds:        group.EventIDs,
		StartTime:       timestamppb.New(group.StartTime),
		EndTime:         timestamppb.New(group.EndTime),
		Duration:        durationpb.New(group.Duration),
		TraceId:         group.TraceID,
		SpanIds:         group.SpanIDs,
		Metadata:        group.Metadata,
		Labels:          group.Labels,
	}
}

// convertPredictedOutcomeToProto converts corrDomain.PredictedOutcome to pb.PredictedOutcome
func (s *CorrelationServer) convertPredictedOutcomeToProto(prediction *corrDomain.PredictedOutcome) *pb.PredictedOutcome {
	// Mock conversion since the exact structure might differ
	return &pb.PredictedOutcome{
		Scenario:          "Predicted scenario",
		Probability:       0.75,
		TimeToOutcome:     durationpb.New(15 * time.Minute),
		Confidence:        0.70,
		PreventionActions: []string{"Monitor system", "Check resources"},
	}
}

// convertRootCauseAnalysisToProto converts corrDomain.RootCauseAnalysis to pb.RootCauseAnalysis
func (s *CorrelationServer) convertRootCauseAnalysisToProto(rootCause *corrDomain.RootCauseAnalysis) *pb.RootCauseAnalysis {
	// Convert simple map to protobuf Struct for evidence data
	evidenceData, _ := structpb.NewStruct(map[string]interface{}{
		"pattern": "primary_root_cause",
<<<<<<< HEAD
		"source":  "system_analysis",
	})

=======
		"source": "system_analysis",
	})
	
>>>>>>> 91bd103b
	return &pb.RootCauseAnalysis{
		RootCauseSummary: "Primary root cause identified",
		CausalFactors: []*pb.CausalFactor{
			{
				Id:                 "primary_factor",
				Description:        "Primary root cause identified",
				ContributionWeight: 0.85,
				Category:           "system",
			},
		},
		Confidence: 0.80,
		Evidence: []*pb.Evidence{
			{
				Type:           "system_analysis",
				Description:    "Primary root cause identified through system analysis",
				Data:           evidenceData,
				RelevanceScore: 0.9,
			},
		},
	}
}

// convertImpactAssessmentToProto converts corrDomain.ImpactAssessment to pb.ImpactAssessment
func (s *CorrelationServer) convertImpactAssessmentToProto(impact *corrDomain.ImpactAssessment) *pb.ImpactAssessment {
	return &pb.ImpactAssessment{
		Level:                pb.ImpactAssessment_IMPACT_LEVEL_MEDIUM,
		BusinessImpactScore:  float64(impact.BusinessImpact),
		TechnicalImpactScore: 0.7,
		AffectedServices:     []string{"service1", "service2"},
		EstimatedDuration:    durationpb.New(30 * time.Minute),
		AffectedUsers:        1000,
		EstimatedCost:        5000.0,
		Currency:             "USD",
	}
}

// convertCorrelationTypeToProto converts correlation type to proto enum
func (s *CorrelationServer) convertCorrelationTypeToProto(corrType corrDomain.CorrelationType) pb.CorrelationType {
	switch corrType {
	case corrDomain.CorrelationTypeTemporal:
		return pb.CorrelationType_CORRELATION_TYPE_TEMPORAL
	case corrDomain.CorrelationTypeCausal:
		return pb.CorrelationType_CORRELATION_TYPE_CAUSAL
	case corrDomain.CorrelationTypeSemantic:
		return pb.CorrelationType_CORRELATION_TYPE_SEMANTIC
	case corrDomain.CorrelationTypeStatistical:
		return pb.CorrelationType_CORRELATION_TYPE_STATISTICAL
	default:
		return pb.CorrelationType_CORRELATION_TYPE_UNSPECIFIED
	}
}

// convertDomainEventToProto converts domain.Event to pb.Event (reuse from event service)
func (s *CorrelationServer) convertDomainEventToProto(domainEvent domain.Event) *pb.Event {
	return &pb.Event{
		Id:         string(domainEvent.ID),
		Type:       s.convertEventType(domainEvent.Type),
		Severity:   s.convertEventSeverity(domainEvent.Severity),
		Source:     s.convertSourceType(domainEvent.Source),
		Message:    domainEvent.Message,
		Timestamp:  timestamppb.New(domainEvent.Timestamp),
		TraceId:    domainEvent.Context.TraceID,
		SpanId:     domainEvent.Context.SpanID,
		Tags:       domainEvent.Tags,
		Confidence: domainEvent.Confidence,
	}
}

// Helper conversion methods (reused from event service)
func (s *CorrelationServer) convertEventType(domainType domain.EventType) pb.EventType {
	switch domainType {
	case domain.EventTypeSystem:
		return pb.EventType_EVENT_TYPE_PROCESS
	case domain.EventTypeKubernetes:
		return pb.EventType_EVENT_TYPE_KUBERNETES
	case domain.EventTypeService:
		return pb.EventType_EVENT_TYPE_HTTP
	case domain.EventTypeLog:
		return pb.EventType_EVENT_TYPE_AUDIT
	case domain.EventTypeNetwork:
		return pb.EventType_EVENT_TYPE_NETWORK
	case domain.EventTypeProcess:
		return pb.EventType_EVENT_TYPE_PROCESS
	default:
		return pb.EventType_EVENT_TYPE_UNSPECIFIED
	}
}

func (s *CorrelationServer) convertEventSeverity(domainSeverity domain.EventSeverity) pb.EventSeverity {
	switch domainSeverity {
	case domain.EventSeverityDebug:
		return pb.EventSeverity_EVENT_SEVERITY_DEBUG
	case domain.EventSeverityInfo:
		return pb.EventSeverity_EVENT_SEVERITY_INFO
	case domain.EventSeverityWarning:
		return pb.EventSeverity_EVENT_SEVERITY_WARNING
	case domain.EventSeverityError:
		return pb.EventSeverity_EVENT_SEVERITY_ERROR
	case domain.EventSeverityCritical:
		return pb.EventSeverity_EVENT_SEVERITY_CRITICAL
	default:
		return pb.EventSeverity_EVENT_SEVERITY_UNSPECIFIED
	}
}

func (s *CorrelationServer) convertSourceType(domainSource domain.SourceType) pb.SourceType {
	switch domainSource {
	case domain.SourceEBPF:
		return pb.SourceType_SOURCE_TYPE_EBPF
	case domain.SourceK8s:
		return pb.SourceType_SOURCE_TYPE_KUBERNETES_API
	case domain.SourceSystemd:
		return pb.SourceType_SOURCE_TYPE_JOURNALD
	default:
		return pb.SourceType_SOURCE_TYPE_UNSPECIFIED
	}
}<|MERGE_RESOLUTION|>--- conflicted
+++ resolved
@@ -292,17 +292,9 @@
 		if group.RootCause == nil && s.config.EnableRootCauseAnalysis {
 			// Convert simple map to protobuf Struct for evidence data
 			evidenceData, _ := structpb.NewStruct(map[string]interface{}{
-<<<<<<< HEAD
 				"pattern":   "connection_timeout",
 				"frequency": 5,
 			})
-
-=======
-				"pattern": "connection_timeout",
-				"frequency": 5,
-			})
-			
->>>>>>> 91bd103b
 			group.RootCause = &pb.RootCauseAnalysis{
 				RootCauseSummary: "Configuration change triggered cascade",
 				CausalFactors: []*pb.CausalFactor{
@@ -601,15 +593,8 @@
 	// Convert simple map to protobuf Struct for evidence data
 	evidenceData, _ := structpb.NewStruct(map[string]interface{}{
 		"pattern": "primary_root_cause",
-<<<<<<< HEAD
 		"source":  "system_analysis",
 	})
-
-=======
-		"source": "system_analysis",
-	})
-	
->>>>>>> 91bd103b
 	return &pb.RootCauseAnalysis{
 		RootCauseSummary: "Primary root cause identified",
 		CausalFactors: []*pb.CausalFactor{
